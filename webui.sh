--- conflicted
+++ resolved
@@ -157,15 +157,10 @@
 then
     if echo "$gpu_info" | grep -q "AMD" && [[ -z "${TORCH_COMMAND}" ]]
     then
-<<<<<<< HEAD
-	export TORCH_COMMAND="pip install torch torchvision torchaudio --index-url https://download.pytorch.org/whl/rocm5.7"
-=======
-        export TORCH_COMMAND="pip install torch==2.0.1+rocm5.4.2 torchvision==0.15.2+rocm5.4.2 --index-url https://download.pytorch.org/whl/rocm5.4.2"
+	      export TORCH_COMMAND="pip install torch torchvision torchaudio --index-url https://download.pytorch.org/whl/rocm5.7"
     elif npu-smi info 2>/dev/null
     then
         export TORCH_COMMAND="pip install torch==2.1.0 torchvision torchaudio --index-url https://download.pytorch.org/whl/cpu; pip install torch_npu==2.1.0"
-    
->>>>>>> 8904e008
     fi
 fi
 
