import math
<<<<<<< HEAD
import cv2
import numpy as np
from PIL import Image
=======
from PIL import Image, ImageOps, ImageChops
>>>>>>> 0959fa2d

from modules.processing import Processed, StableDiffusionProcessingImg2Img, process_images
from modules.shared import opts, state
import modules.shared as shared
import modules.processing as processing
from modules.ui import plaintext_to_html
import modules.images as images
import modules.scripts

def img2img(prompt: str, init_img, init_img_with_mask, steps: int, sampler_index: int, mask_blur: int, inpainting_fill: int, restore_faces: bool, tiling: bool, mode: int, n_iter: int, batch_size: int, cfg_scale: float, denoising_strength: float, seed: int, height: int, width: int, resize_mode: int, upscaler_index: str, upscale_overlap: int, inpaint_full_res: bool, inpainting_mask_invert: int, *args):
    is_inpaint = mode == 1
    is_loopback = mode == 2
    is_upscale = mode == 3

    if is_inpaint:
        image = init_img_with_mask['image']
        alpha_mask = ImageOps.invert(image.split()[-1]).convert('L').point(lambda x: 255 if x > 0 else 0, mode='1')
        mask = ImageChops.lighter(alpha_mask, init_img_with_mask['mask'].convert('L')).convert('RGBA')
        image = image.convert('RGB')
    else:
        image = init_img
        mask = None

    assert 0. <= denoising_strength <= 1., 'can only work with strength in [0.0, 1.0]'

    p = StableDiffusionProcessingImg2Img(
        sd_model=shared.sd_model,
        outpath_samples=opts.outdir_samples or opts.outdir_img2img_samples,
        outpath_grids=opts.outdir_grids or opts.outdir_img2img_grids,
        prompt=prompt,
        seed=seed,
        sampler_index=sampler_index,
        batch_size=batch_size,
        n_iter=n_iter,
        steps=steps,
        cfg_scale=cfg_scale,
        width=width,
        height=height,
        restore_faces=restore_faces,
        tiling=tiling,
        init_images=[image],
        mask=mask,
        mask_blur=mask_blur,
        inpainting_fill=inpainting_fill,
        resize_mode=resize_mode,
        denoising_strength=denoising_strength,
        inpaint_full_res=inpaint_full_res,
        inpainting_mask_invert=inpainting_mask_invert,
        extra_generation_params={"Denoising Strength": denoising_strength}
    )

    if is_loopback:
        output_images, info = None, None
        history = []
        initial_seed = None
        initial_info = None

        state.job_count = n_iter

        do_color_correction = False
        try:
            from skimage import exposure
            do_color_correction = True
        except:
            print("Install scikit-image to perform color correction on loopback")


        for i in range(n_iter):

            if do_color_correction and i == 0:
                correction_target = cv2.cvtColor(np.asarray(init_img.copy()), cv2.COLOR_RGB2LAB)

            p.n_iter = 1
            p.batch_size = 1
            p.do_not_save_grid = True

            state.job = f"Batch {i + 1} out of {n_iter}"
            processed = process_images(p)

            if initial_seed is None:
                initial_seed = processed.seed
                initial_info = processed.info
            
            init_img = processed.images[0]

            if do_color_correction and correction_target is not None:
                init_img = Image.fromarray(cv2.cvtColor(exposure.match_histograms(
                    cv2.cvtColor(
                        np.asarray(init_img),
                        cv2.COLOR_RGB2LAB
                    ),
                    correction_target,
                    channel_axis=2
                ), cv2.COLOR_LAB2RGB).astype("uint8"))

            p.init_images = [init_img]
            p.seed = processed.seed + 1
            p.denoising_strength = max(p.denoising_strength * 0.95, 0.1)
            history.append(processed.images[0])

        grid = images.image_grid(history, batch_size, rows=1)

        images.save_image(grid, p.outpath_grids, "grid", initial_seed, prompt, opts.grid_format, info=info, short_filename=not opts.grid_extended_filename)

        processed = Processed(p, history, initial_seed, initial_info)

    elif is_upscale:
        initial_seed = None
        initial_info = None

        upscaler = shared.sd_upscalers[upscaler_index]
        img = upscaler.upscale(init_img, init_img.width * 2, init_img.height * 2)

        processing.torch_gc()

        grid = images.split_grid(img, tile_w=width, tile_h=height, overlap=upscale_overlap)

        p.n_iter = 1
        p.do_not_save_grid = True
        p.do_not_save_samples = True

        work = []
        work_results = []

        for y, h, row in grid.tiles:
            for tiledata in row:
                work.append(tiledata[2])

        batch_count = math.ceil(len(work) / p.batch_size)
        print(f"SD upscaling will process a total of {len(work)} images tiled as {len(grid.tiles[0][2])}x{len(grid.tiles)} in a total of {batch_count} batches.")

        state.job_count = batch_count

        for i in range(batch_count):
            p.init_images = work[i*p.batch_size:(i+1)*p.batch_size]

            state.job = f"Batch {i + 1} out of {batch_count}"
            processed = process_images(p)

            if initial_seed is None:
                initial_seed = processed.seed
                initial_info = processed.info

            p.seed = processed.seed + 1
            work_results += processed.images

        image_index = 0
        for y, h, row in grid.tiles:
            for tiledata in row:
                tiledata[2] = work_results[image_index] if image_index < len(work_results) else Image.new("RGB", (p.width, p.height))
                image_index += 1

        combined_image = images.combine_grid(grid)

        if opts.samples_save:
            images.save_image(combined_image, p.outpath_samples, "", initial_seed, prompt, opts.grid_format, info=initial_info)

        processed = Processed(p, [combined_image], initial_seed, initial_info)

    else:

        processed = modules.scripts.scripts_img2img.run(p, *args)

        if processed is None:
            processed = process_images(p)


    return processed.images, processed.js(), plaintext_to_html(processed.info)
<|MERGE_RESOLUTION|>--- conflicted
+++ resolved
@@ -1,176 +1,172 @@
-import math
-<<<<<<< HEAD
-import cv2
-import numpy as np
-from PIL import Image
-=======
-from PIL import Image, ImageOps, ImageChops
->>>>>>> 0959fa2d
-
-from modules.processing import Processed, StableDiffusionProcessingImg2Img, process_images
-from modules.shared import opts, state
-import modules.shared as shared
-import modules.processing as processing
-from modules.ui import plaintext_to_html
-import modules.images as images
-import modules.scripts
-
-def img2img(prompt: str, init_img, init_img_with_mask, steps: int, sampler_index: int, mask_blur: int, inpainting_fill: int, restore_faces: bool, tiling: bool, mode: int, n_iter: int, batch_size: int, cfg_scale: float, denoising_strength: float, seed: int, height: int, width: int, resize_mode: int, upscaler_index: str, upscale_overlap: int, inpaint_full_res: bool, inpainting_mask_invert: int, *args):
-    is_inpaint = mode == 1
-    is_loopback = mode == 2
-    is_upscale = mode == 3
-
-    if is_inpaint:
-        image = init_img_with_mask['image']
-        alpha_mask = ImageOps.invert(image.split()[-1]).convert('L').point(lambda x: 255 if x > 0 else 0, mode='1')
-        mask = ImageChops.lighter(alpha_mask, init_img_with_mask['mask'].convert('L')).convert('RGBA')
-        image = image.convert('RGB')
-    else:
-        image = init_img
-        mask = None
-
-    assert 0. <= denoising_strength <= 1., 'can only work with strength in [0.0, 1.0]'
-
-    p = StableDiffusionProcessingImg2Img(
-        sd_model=shared.sd_model,
-        outpath_samples=opts.outdir_samples or opts.outdir_img2img_samples,
-        outpath_grids=opts.outdir_grids or opts.outdir_img2img_grids,
-        prompt=prompt,
-        seed=seed,
-        sampler_index=sampler_index,
-        batch_size=batch_size,
-        n_iter=n_iter,
-        steps=steps,
-        cfg_scale=cfg_scale,
-        width=width,
-        height=height,
-        restore_faces=restore_faces,
-        tiling=tiling,
-        init_images=[image],
-        mask=mask,
-        mask_blur=mask_blur,
-        inpainting_fill=inpainting_fill,
-        resize_mode=resize_mode,
-        denoising_strength=denoising_strength,
-        inpaint_full_res=inpaint_full_res,
-        inpainting_mask_invert=inpainting_mask_invert,
-        extra_generation_params={"Denoising Strength": denoising_strength}
-    )
-
-    if is_loopback:
-        output_images, info = None, None
-        history = []
-        initial_seed = None
-        initial_info = None
-
-        state.job_count = n_iter
-
-        do_color_correction = False
-        try:
-            from skimage import exposure
-            do_color_correction = True
-        except:
-            print("Install scikit-image to perform color correction on loopback")
-
-
-        for i in range(n_iter):
-
-            if do_color_correction and i == 0:
-                correction_target = cv2.cvtColor(np.asarray(init_img.copy()), cv2.COLOR_RGB2LAB)
-
-            p.n_iter = 1
-            p.batch_size = 1
-            p.do_not_save_grid = True
-
-            state.job = f"Batch {i + 1} out of {n_iter}"
-            processed = process_images(p)
-
-            if initial_seed is None:
-                initial_seed = processed.seed
-                initial_info = processed.info
-            
-            init_img = processed.images[0]
-
-            if do_color_correction and correction_target is not None:
-                init_img = Image.fromarray(cv2.cvtColor(exposure.match_histograms(
-                    cv2.cvtColor(
-                        np.asarray(init_img),
-                        cv2.COLOR_RGB2LAB
-                    ),
-                    correction_target,
-                    channel_axis=2
-                ), cv2.COLOR_LAB2RGB).astype("uint8"))
-
-            p.init_images = [init_img]
-            p.seed = processed.seed + 1
-            p.denoising_strength = max(p.denoising_strength * 0.95, 0.1)
-            history.append(processed.images[0])
-
-        grid = images.image_grid(history, batch_size, rows=1)
-
-        images.save_image(grid, p.outpath_grids, "grid", initial_seed, prompt, opts.grid_format, info=info, short_filename=not opts.grid_extended_filename)
-
-        processed = Processed(p, history, initial_seed, initial_info)
-
-    elif is_upscale:
-        initial_seed = None
-        initial_info = None
-
-        upscaler = shared.sd_upscalers[upscaler_index]
-        img = upscaler.upscale(init_img, init_img.width * 2, init_img.height * 2)
-
-        processing.torch_gc()
-
-        grid = images.split_grid(img, tile_w=width, tile_h=height, overlap=upscale_overlap)
-
-        p.n_iter = 1
-        p.do_not_save_grid = True
-        p.do_not_save_samples = True
-
-        work = []
-        work_results = []
-
-        for y, h, row in grid.tiles:
-            for tiledata in row:
-                work.append(tiledata[2])
-
-        batch_count = math.ceil(len(work) / p.batch_size)
-        print(f"SD upscaling will process a total of {len(work)} images tiled as {len(grid.tiles[0][2])}x{len(grid.tiles)} in a total of {batch_count} batches.")
-
-        state.job_count = batch_count
-
-        for i in range(batch_count):
-            p.init_images = work[i*p.batch_size:(i+1)*p.batch_size]
-
-            state.job = f"Batch {i + 1} out of {batch_count}"
-            processed = process_images(p)
-
-            if initial_seed is None:
-                initial_seed = processed.seed
-                initial_info = processed.info
-
-            p.seed = processed.seed + 1
-            work_results += processed.images
-
-        image_index = 0
-        for y, h, row in grid.tiles:
-            for tiledata in row:
-                tiledata[2] = work_results[image_index] if image_index < len(work_results) else Image.new("RGB", (p.width, p.height))
-                image_index += 1
-
-        combined_image = images.combine_grid(grid)
-
-        if opts.samples_save:
-            images.save_image(combined_image, p.outpath_samples, "", initial_seed, prompt, opts.grid_format, info=initial_info)
-
-        processed = Processed(p, [combined_image], initial_seed, initial_info)
-
-    else:
-
-        processed = modules.scripts.scripts_img2img.run(p, *args)
-
-        if processed is None:
-            processed = process_images(p)
-
-
-    return processed.images, processed.js(), plaintext_to_html(processed.info)
+import math
+import cv2
+import numpy as np
+from PIL import Image, ImageOps, ImageChops
+
+from modules.processing import Processed, StableDiffusionProcessingImg2Img, process_images
+from modules.shared import opts, state
+import modules.shared as shared
+import modules.processing as processing
+from modules.ui import plaintext_to_html
+import modules.images as images
+import modules.scripts
+
+def img2img(prompt: str, init_img, init_img_with_mask, steps: int, sampler_index: int, mask_blur: int, inpainting_fill: int, restore_faces: bool, tiling: bool, mode: int, n_iter: int, batch_size: int, cfg_scale: float, denoising_strength: float, seed: int, height: int, width: int, resize_mode: int, upscaler_index: str, upscale_overlap: int, inpaint_full_res: bool, inpainting_mask_invert: int, *args):
+    is_inpaint = mode == 1
+    is_loopback = mode == 2
+    is_upscale = mode == 3
+
+    if is_inpaint:
+        image = init_img_with_mask['image']
+        alpha_mask = ImageOps.invert(image.split()[-1]).convert('L').point(lambda x: 255 if x > 0 else 0, mode='1')
+        mask = ImageChops.lighter(alpha_mask, init_img_with_mask['mask'].convert('L')).convert('RGBA')
+        image = image.convert('RGB')
+    else:
+        image = init_img
+        mask = None
+
+    assert 0. <= denoising_strength <= 1., 'can only work with strength in [0.0, 1.0]'
+
+    p = StableDiffusionProcessingImg2Img(
+        sd_model=shared.sd_model,
+        outpath_samples=opts.outdir_samples or opts.outdir_img2img_samples,
+        outpath_grids=opts.outdir_grids or opts.outdir_img2img_grids,
+        prompt=prompt,
+        seed=seed,
+        sampler_index=sampler_index,
+        batch_size=batch_size,
+        n_iter=n_iter,
+        steps=steps,
+        cfg_scale=cfg_scale,
+        width=width,
+        height=height,
+        restore_faces=restore_faces,
+        tiling=tiling,
+        init_images=[image],
+        mask=mask,
+        mask_blur=mask_blur,
+        inpainting_fill=inpainting_fill,
+        resize_mode=resize_mode,
+        denoising_strength=denoising_strength,
+        inpaint_full_res=inpaint_full_res,
+        inpainting_mask_invert=inpainting_mask_invert,
+        extra_generation_params={"Denoising Strength": denoising_strength}
+    )
+
+    if is_loopback:
+        output_images, info = None, None
+        history = []
+        initial_seed = None
+        initial_info = None
+
+        state.job_count = n_iter
+
+        do_color_correction = False
+        try:
+            from skimage import exposure
+            do_color_correction = True
+        except:
+            print("Install scikit-image to perform color correction on loopback")
+
+
+        for i in range(n_iter):
+
+            if do_color_correction and i == 0:
+                correction_target = cv2.cvtColor(np.asarray(init_img.copy()), cv2.COLOR_RGB2LAB)
+
+            p.n_iter = 1
+            p.batch_size = 1
+            p.do_not_save_grid = True
+
+            state.job = f"Batch {i + 1} out of {n_iter}"
+            processed = process_images(p)
+
+            if initial_seed is None:
+                initial_seed = processed.seed
+                initial_info = processed.info
+            
+            init_img = processed.images[0]
+
+            if do_color_correction and correction_target is not None:
+                init_img = Image.fromarray(cv2.cvtColor(exposure.match_histograms(
+                    cv2.cvtColor(
+                        np.asarray(init_img),
+                        cv2.COLOR_RGB2LAB
+                    ),
+                    correction_target,
+                    channel_axis=2
+                ), cv2.COLOR_LAB2RGB).astype("uint8"))
+
+            p.init_images = [init_img]
+            p.seed = processed.seed + 1
+            p.denoising_strength = max(p.denoising_strength * 0.95, 0.1)
+            history.append(processed.images[0])
+
+        grid = images.image_grid(history, batch_size, rows=1)
+
+        images.save_image(grid, p.outpath_grids, "grid", initial_seed, prompt, opts.grid_format, info=info, short_filename=not opts.grid_extended_filename)
+
+        processed = Processed(p, history, initial_seed, initial_info)
+
+    elif is_upscale:
+        initial_seed = None
+        initial_info = None
+
+        upscaler = shared.sd_upscalers[upscaler_index]
+        img = upscaler.upscale(init_img, init_img.width * 2, init_img.height * 2)
+
+        processing.torch_gc()
+
+        grid = images.split_grid(img, tile_w=width, tile_h=height, overlap=upscale_overlap)
+
+        p.n_iter = 1
+        p.do_not_save_grid = True
+        p.do_not_save_samples = True
+
+        work = []
+        work_results = []
+
+        for y, h, row in grid.tiles:
+            for tiledata in row:
+                work.append(tiledata[2])
+
+        batch_count = math.ceil(len(work) / p.batch_size)
+        print(f"SD upscaling will process a total of {len(work)} images tiled as {len(grid.tiles[0][2])}x{len(grid.tiles)} in a total of {batch_count} batches.")
+
+        state.job_count = batch_count
+
+        for i in range(batch_count):
+            p.init_images = work[i*p.batch_size:(i+1)*p.batch_size]
+
+            state.job = f"Batch {i + 1} out of {batch_count}"
+            processed = process_images(p)
+
+            if initial_seed is None:
+                initial_seed = processed.seed
+                initial_info = processed.info
+
+            p.seed = processed.seed + 1
+            work_results += processed.images
+
+        image_index = 0
+        for y, h, row in grid.tiles:
+            for tiledata in row:
+                tiledata[2] = work_results[image_index] if image_index < len(work_results) else Image.new("RGB", (p.width, p.height))
+                image_index += 1
+
+        combined_image = images.combine_grid(grid)
+
+        if opts.samples_save:
+            images.save_image(combined_image, p.outpath_samples, "", initial_seed, prompt, opts.grid_format, info=initial_info)
+
+        processed = Processed(p, [combined_image], initial_seed, initial_info)
+
+    else:
+
+        processed = modules.scripts.scripts_img2img.run(p, *args)
+
+        if processed is None:
+            processed = process_images(p)
+
+
+    return processed.images, processed.js(), plaintext_to_html(processed.info)