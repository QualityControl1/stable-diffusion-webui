import json
import math
import os
import sys
import warnings

import torch
import numpy as np
from PIL import Image, ImageFilter, ImageOps
import random
import cv2
from skimage import exposure
from typing import Any, Dict, List, Optional

import modules.sd_hijack
from modules import devices, prompt_parser, masking, sd_samplers, lowvram, generation_parameters_copypaste, script_callbacks, extra_networks, sd_vae_approx, scripts
from modules.sd_hijack import model_hijack
from modules.shared import opts, cmd_opts, state
import modules.shared as shared
import modules.paths as paths
import modules.face_restoration
import modules.images as images
import modules.styles
import modules.sd_models as sd_models
import modules.sd_vae as sd_vae
import logging
from ldm.data.util import AddMiDaS
from ldm.models.diffusion.ddpm import LatentDepth2ImageDiffusion

from einops import repeat, rearrange
from blendmodes.blend import blendLayers, BlendType

# some of those options should not be changed at all because they would break the model, so I removed them from options.
opt_C = 4
opt_f = 8


def setup_color_correction(image):
    logging.info("Calibrating color correction.")
    correction_target = cv2.cvtColor(np.asarray(image.copy()), cv2.COLOR_RGB2LAB)
    return correction_target


def apply_color_correction(correction, original_image):
    logging.info("Applying color correction.")
    image = Image.fromarray(cv2.cvtColor(exposure.match_histograms(
        cv2.cvtColor(
            np.asarray(original_image),
            cv2.COLOR_RGB2LAB
        ),
        correction,
        channel_axis=2
    ), cv2.COLOR_LAB2RGB).astype("uint8"))

    image = blendLayers(image, original_image, BlendType.LUMINOSITY)

    return image


def apply_overlay(image, paste_loc, index, overlays):
    if overlays is None or index >= len(overlays):
        return image

    overlay = overlays[index]

    if paste_loc is not None:
        x, y, w, h = paste_loc
        base_image = Image.new('RGBA', (overlay.width, overlay.height))
        image = images.resize_image(1, image, w, h)
        base_image.paste(image, (x, y))
        image = base_image

    image = image.convert('RGBA')
    image.alpha_composite(overlay)
    image = image.convert('RGB')

    return image


def txt2img_image_conditioning(sd_model, x, width, height):
    if sd_model.model.conditioning_key not in {'hybrid', 'concat'}:
        # Dummy zero conditioning if we're not using inpainting model.
        # Still takes up a bit of memory, but no encoder call.
        # Pretty sure we can just make this a 1x1 image since its not going to be used besides its batch size.
        return x.new_zeros(x.shape[0], 5, 1, 1, dtype=x.dtype, device=x.device)

    # The "masked-image" in this case will just be all zeros since the entire image is masked.
    image_conditioning = torch.zeros(x.shape[0], 3, height, width, device=x.device)
    image_conditioning = sd_model.get_first_stage_encoding(sd_model.encode_first_stage(image_conditioning))

    # Add the fake full 1s mask to the first dimension.
    image_conditioning = torch.nn.functional.pad(image_conditioning, (0, 0, 0, 0, 1, 0), value=1.0)
    image_conditioning = image_conditioning.to(x.dtype)

    return image_conditioning


class StableDiffusionProcessing:
    """
    The first set of paramaters: sd_models -> do_not_reload_embeddings represent the minimum required to create a StableDiffusionProcessing
    """
    def __init__(self, sd_model=None, outpath_samples=None, outpath_grids=None, prompt: str = "", styles: List[str] = None, seed: int = -1, subseed: int = -1, subseed_strength: float = 0, seed_resize_from_h: int = -1, seed_resize_from_w: int = -1, seed_enable_extras: bool = True, sampler_name: str = None, batch_size: int = 1, n_iter: int = 1, steps: int = 50, cfg_scale: float = 7.0, width: int = 512, height: int = 512, restore_faces: bool = False, tiling: bool = False, do_not_save_samples: bool = False, do_not_save_grid: bool = False, extra_generation_params: Dict[Any, Any] = None, overlay_images: Any = None, negative_prompt: str = None, eta: float = None, do_not_reload_embeddings: bool = False, denoising_strength: float = 0, ddim_discretize: str = None, s_churn: float = 0.0, s_tmax: float = None, s_tmin: float = 0.0, s_noise: float = 1.0, override_settings: Dict[str, Any] = None, override_settings_restore_afterwards: bool = True, sampler_index: int = None, script_args: list = None):
        if sampler_index is not None:
            print("sampler_index argument for StableDiffusionProcessing does not do anything; use sampler_name", file=sys.stderr)

        self.outpath_samples: str = outpath_samples
        self.outpath_grids: str = outpath_grids
        self.prompt: str = prompt
        self.prompt_for_display: str = None
        self.negative_prompt: str = (negative_prompt or "")
        self.styles: list = styles or []
        self.seed: int = seed
        self.subseed: int = subseed
        self.subseed_strength: float = subseed_strength
        self.seed_resize_from_h: int = seed_resize_from_h
        self.seed_resize_from_w: int = seed_resize_from_w
        self.sampler_name: str = sampler_name
        self.batch_size: int = batch_size
        self.n_iter: int = n_iter
        self.steps: int = steps
        self.cfg_scale: float = cfg_scale
        self.width: int = width
        self.height: int = height
        self.restore_faces: bool = restore_faces
        self.tiling: bool = tiling
        self.do_not_save_samples: bool = do_not_save_samples
        self.do_not_save_grid: bool = do_not_save_grid
        self.extra_generation_params: dict = extra_generation_params or {}
        self.overlay_images = overlay_images
        self.eta = eta
        self.do_not_reload_embeddings = do_not_reload_embeddings
        self.paste_to = None
        self.color_corrections = None
        self.denoising_strength: float = denoising_strength
        self.sampler_noise_scheduler_override = None
        self.ddim_discretize = ddim_discretize or opts.ddim_discretize
        self.s_churn = s_churn or opts.s_churn
        self.s_tmin = s_tmin or opts.s_tmin
        self.s_tmax = s_tmax or float('inf')  # not representable as a standard ui option
        self.s_noise = s_noise or opts.s_noise
        self.override_settings = {k: v for k, v in (override_settings or {}).items() if k not in shared.restricted_opts}
        self.override_settings_restore_afterwards = override_settings_restore_afterwards
        self.is_using_inpainting_conditioning = False
        self.disable_extra_networks = False

        if not seed_enable_extras:
            self.subseed = -1
            self.subseed_strength = 0
            self.seed_resize_from_h = 0
            self.seed_resize_from_w = 0

        self.scripts = None
        self.script_args = script_args
        self.all_prompts = None
        self.all_negative_prompts = None
        self.all_seeds = None
        self.all_subseeds = None
        self.iteration = 0

    @property
    def sd_model(self):
        return shared.sd_model

    def txt2img_image_conditioning(self, x, width=None, height=None):
        self.is_using_inpainting_conditioning = self.sd_model.model.conditioning_key in {'hybrid', 'concat'}

        return txt2img_image_conditioning(self.sd_model, x, width or self.width, height or self.height)

    def depth2img_image_conditioning(self, source_image):
        # Use the AddMiDaS helper to Format our source image to suit the MiDaS model
        transformer = AddMiDaS(model_type="dpt_hybrid")
        transformed = transformer({"jpg": rearrange(source_image[0], "c h w -> h w c")})
        midas_in = torch.from_numpy(transformed["midas_in"][None, ...]).to(device=shared.device)
        midas_in = repeat(midas_in, "1 ... -> n ...", n=self.batch_size)

        conditioning_image = self.sd_model.get_first_stage_encoding(self.sd_model.encode_first_stage(source_image))
        conditioning = torch.nn.functional.interpolate(
            self.sd_model.depth_model(midas_in),
            size=conditioning_image.shape[2:],
            mode="bicubic",
            align_corners=False,
        )

        (depth_min, depth_max) = torch.aminmax(conditioning)
        conditioning = 2. * (conditioning - depth_min) / (depth_max - depth_min) - 1.
        return conditioning

    def edit_image_conditioning(self, source_image):
        conditioning_image = self.sd_model.encode_first_stage(source_image).mode()

        return conditioning_image

    def inpainting_image_conditioning(self, source_image, latent_image, image_mask=None):
        self.is_using_inpainting_conditioning = True

        # Handle the different mask inputs
        if image_mask is not None:
            if torch.is_tensor(image_mask):
                conditioning_mask = image_mask
            else:
                conditioning_mask = np.array(image_mask.convert("L"))
                conditioning_mask = conditioning_mask.astype(np.float32) / 255.0
                conditioning_mask = torch.from_numpy(conditioning_mask[None, None])

                # Inpainting model uses a discretized mask as input, so we round to either 1.0 or 0.0
                conditioning_mask = torch.round(conditioning_mask)
        else:
            conditioning_mask = source_image.new_ones(1, 1, *source_image.shape[-2:])

        # Create another latent image, this time with a masked version of the original input.
        # Smoothly interpolate between the masked and unmasked latent conditioning image using a parameter.
        conditioning_mask = conditioning_mask.to(device=source_image.device, dtype=source_image.dtype)
        conditioning_image = torch.lerp(
            source_image,
            source_image * (1.0 - conditioning_mask),
            getattr(self, "inpainting_mask_weight", shared.opts.inpainting_mask_weight)
        )

        # Encode the new masked image using first stage of network.
        conditioning_image = self.sd_model.get_first_stage_encoding(self.sd_model.encode_first_stage(conditioning_image))

        # Create the concatenated conditioning tensor to be fed to `c_concat`
        conditioning_mask = torch.nn.functional.interpolate(conditioning_mask, size=latent_image.shape[-2:])
        conditioning_mask = conditioning_mask.expand(conditioning_image.shape[0], -1, -1, -1)
        image_conditioning = torch.cat([conditioning_mask, conditioning_image], dim=1)
        image_conditioning = image_conditioning.to(shared.device).type(self.sd_model.dtype)

        return image_conditioning

    def img2img_image_conditioning(self, source_image, latent_image, image_mask=None):
        source_image = devices.cond_cast_float(source_image)

        # HACK: Using introspection as the Depth2Image model doesn't appear to uniquely
        # identify itself with a field common to all models. The conditioning_key is also hybrid.
        if isinstance(self.sd_model, LatentDepth2ImageDiffusion):
            return self.depth2img_image_conditioning(source_image)

        if self.sd_model.cond_stage_key == "edit":
            return self.edit_image_conditioning(source_image)

        if self.sampler.conditioning_key in {'hybrid', 'concat'}:
            return self.inpainting_image_conditioning(source_image, latent_image, image_mask=image_mask)

        # Dummy zero conditioning if we're not using inpainting or depth model.
        return latent_image.new_zeros(latent_image.shape[0], 5, 1, 1)

    def init(self, all_prompts, all_seeds, all_subseeds):
        pass

    def sample(self, conditioning, unconditional_conditioning, seeds, subseeds, subseed_strength, prompts, hr_conditioning=None, hr_unconditional_conditioning=None):
        raise NotImplementedError()

    def close(self):
        self.sampler = None


class Processed:
    def __init__(self, p: StableDiffusionProcessing, images_list, seed=-1, info="", subseed=None, all_prompts=None, all_negative_prompts=None, all_seeds=None, all_subseeds=None, index_of_first_image=0, infotexts=None, comments=""):
        self.images = images_list
        self.prompt = p.prompt
        self.negative_prompt = p.negative_prompt
        self.seed = seed
        self.subseed = subseed
        self.subseed_strength = p.subseed_strength
        self.info = info
        self.comments = comments
        self.width = p.width
        self.height = p.height
        self.sampler_name = p.sampler_name
        self.cfg_scale = p.cfg_scale
        self.image_cfg_scale = getattr(p, 'image_cfg_scale', None)
        self.steps = p.steps
        self.batch_size = p.batch_size
        self.restore_faces = p.restore_faces
        self.face_restoration_model = opts.face_restoration_model if p.restore_faces else None
        self.sd_model_hash = shared.sd_model.sd_model_hash
        self.seed_resize_from_w = p.seed_resize_from_w
        self.seed_resize_from_h = p.seed_resize_from_h
        self.denoising_strength = getattr(p, 'denoising_strength', None)
        self.extra_generation_params = p.extra_generation_params
        self.index_of_first_image = index_of_first_image
        self.styles = p.styles
        self.job_timestamp = state.job_timestamp
        self.clip_skip = opts.CLIP_stop_at_last_layers

        self.eta = p.eta
        self.ddim_discretize = p.ddim_discretize
        self.s_churn = p.s_churn
        self.s_tmin = p.s_tmin
        self.s_tmax = p.s_tmax
        self.s_noise = p.s_noise
        self.sampler_noise_scheduler_override = p.sampler_noise_scheduler_override
        self.prompt = self.prompt if type(self.prompt) != list else self.prompt[0]
        self.negative_prompt = self.negative_prompt if type(self.negative_prompt) != list else self.negative_prompt[0]
        self.seed = int(self.seed if type(self.seed) != list else self.seed[0]) if self.seed is not None else -1
        self.subseed = int(self.subseed if type(self.subseed) != list else self.subseed[0]) if self.subseed is not None else -1
        self.is_using_inpainting_conditioning = p.is_using_inpainting_conditioning

        self.all_prompts = all_prompts or p.all_prompts or [self.prompt]
        self.all_negative_prompts = all_negative_prompts or p.all_negative_prompts or [self.negative_prompt]
        self.all_seeds = all_seeds or p.all_seeds or [self.seed]
        self.all_subseeds = all_subseeds or p.all_subseeds or [self.subseed]
        self.infotexts = infotexts or [info]

    def js(self):
        obj = {
            "prompt": self.all_prompts[0],
            "all_prompts": self.all_prompts,
            "negative_prompt": self.all_negative_prompts[0],
            "all_negative_prompts": self.all_negative_prompts,
            "seed": self.seed,
            "all_seeds": self.all_seeds,
            "subseed": self.subseed,
            "all_subseeds": self.all_subseeds,
            "subseed_strength": self.subseed_strength,
            "width": self.width,
            "height": self.height,
            "sampler_name": self.sampler_name,
            "cfg_scale": self.cfg_scale,
            "steps": self.steps,
            "batch_size": self.batch_size,
            "restore_faces": self.restore_faces,
            "face_restoration_model": self.face_restoration_model,
            "sd_model_hash": self.sd_model_hash,
            "seed_resize_from_w": self.seed_resize_from_w,
            "seed_resize_from_h": self.seed_resize_from_h,
            "denoising_strength": self.denoising_strength,
            "extra_generation_params": self.extra_generation_params,
            "index_of_first_image": self.index_of_first_image,
            "infotexts": self.infotexts,
            "styles": self.styles,
            "job_timestamp": self.job_timestamp,
            "clip_skip": self.clip_skip,
            "is_using_inpainting_conditioning": self.is_using_inpainting_conditioning,
        }

        return json.dumps(obj)

    def infotext(self, p: StableDiffusionProcessing, index):
        return create_infotext(p, self.all_prompts, self.all_seeds, self.all_subseeds, comments=[], position_in_batch=index % self.batch_size, iteration=index // self.batch_size)


# from https://discuss.pytorch.org/t/help-regarding-slerp-function-for-generative-model-sampling/32475/3
def slerp(val, low, high):
    low_norm = low/torch.norm(low, dim=1, keepdim=True)
    high_norm = high/torch.norm(high, dim=1, keepdim=True)
    dot = (low_norm*high_norm).sum(1)

    if dot.mean() > 0.9995:
        return low * val + high * (1 - val)

    omega = torch.acos(dot)
    so = torch.sin(omega)
    res = (torch.sin((1.0-val)*omega)/so).unsqueeze(1)*low + (torch.sin(val*omega)/so).unsqueeze(1) * high
    return res


def create_random_tensors(shape, seeds, subseeds=None, subseed_strength=0.0, seed_resize_from_h=0, seed_resize_from_w=0, p=None):
    eta_noise_seed_delta = opts.eta_noise_seed_delta or 0
    xs = []

    # if we have multiple seeds, this means we are working with batch size>1; this then
    # enables the generation of additional tensors with noise that the sampler will use during its processing.
    # Using those pre-generated tensors instead of simple torch.randn allows a batch with seeds [100, 101] to
    # produce the same images as with two batches [100], [101].
    if p is not None and p.sampler is not None and (len(seeds) > 1 and opts.enable_batch_seeds or eta_noise_seed_delta > 0):
        sampler_noises = [[] for _ in range(p.sampler.number_of_needed_noises(p))]
    else:
        sampler_noises = None

    for i, seed in enumerate(seeds):
        noise_shape = shape if seed_resize_from_h <= 0 or seed_resize_from_w <= 0 else (shape[0], seed_resize_from_h//8, seed_resize_from_w//8)

        subnoise = None
        if subseeds is not None:
            subseed = 0 if i >= len(subseeds) else subseeds[i]

            subnoise = devices.randn(subseed, noise_shape)

        # randn results depend on device; gpu and cpu get different results for same seed;
        # the way I see it, it's better to do this on CPU, so that everyone gets same result;
        # but the original script had it like this, so I do not dare change it for now because
        # it will break everyone's seeds.
        noise = devices.randn(seed, noise_shape)

        if subnoise is not None:
            noise = slerp(subseed_strength, noise, subnoise)

        if noise_shape != shape:
            x = devices.randn(seed, shape)
            dx = (shape[2] - noise_shape[2]) // 2
            dy = (shape[1] - noise_shape[1]) // 2
            w = noise_shape[2] if dx >= 0 else noise_shape[2] + 2 * dx
            h = noise_shape[1] if dy >= 0 else noise_shape[1] + 2 * dy
            tx = 0 if dx < 0 else dx
            ty = 0 if dy < 0 else dy
            dx = max(-dx, 0)
            dy = max(-dy, 0)

            x[:, ty:ty+h, tx:tx+w] = noise[:, dy:dy+h, dx:dx+w]
            noise = x

        if sampler_noises is not None:
            cnt = p.sampler.number_of_needed_noises(p)

            if eta_noise_seed_delta > 0:
                torch.manual_seed(seed + eta_noise_seed_delta)

            for j in range(cnt):
                sampler_noises[j].append(devices.randn_without_seed(tuple(noise_shape)))

        xs.append(noise)

    if sampler_noises is not None:
        p.sampler.sampler_noises = [torch.stack(n).to(shared.device) for n in sampler_noises]

    x = torch.stack(xs).to(shared.device)
    return x


def decode_first_stage(model, x):
    with devices.autocast(disable=x.dtype == devices.dtype_vae):
        x = model.decode_first_stage(x)

    return x


def get_fixed_seed(seed):
    if seed is None or seed == '' or seed == -1:
        return int(random.randrange(4294967294))

    return seed


def fix_seed(p):
    p.seed = get_fixed_seed(p.seed)
    p.subseed = get_fixed_seed(p.subseed)


def create_infotext(p, all_prompts, all_seeds, all_subseeds, comments=None, iteration=0, position_in_batch=0):
    index = position_in_batch + iteration * p.batch_size

    clip_skip = getattr(p, 'clip_skip', opts.CLIP_stop_at_last_layers)

    generation_params = {
        "Steps": p.steps,
        "Sampler": p.sampler_name,
        "CFG scale": p.cfg_scale,
        "Image CFG scale": getattr(p, 'image_cfg_scale', None),
        "Seed": all_seeds[index],
        "Face restoration": (opts.face_restoration_model if p.restore_faces else None),
        "Size": f"{p.width}x{p.height}",
        "Model hash": getattr(p, 'sd_model_hash', None if not opts.add_model_hash_to_info or not shared.sd_model.sd_model_hash else shared.sd_model.sd_model_hash),
        "Model": (None if not opts.add_model_name_to_info or not shared.sd_model.sd_checkpoint_info.model_name else shared.sd_model.sd_checkpoint_info.model_name.replace(',', '').replace(':', '')),
        "Variation seed": (None if p.subseed_strength == 0 else all_subseeds[index]),
        "Variation seed strength": (None if p.subseed_strength == 0 else p.subseed_strength),
        "Seed resize from": (None if p.seed_resize_from_w == 0 or p.seed_resize_from_h == 0 else f"{p.seed_resize_from_w}x{p.seed_resize_from_h}"),
        "Denoising strength": getattr(p, 'denoising_strength', None),
        "Conditional mask weight": getattr(p, "inpainting_mask_weight", shared.opts.inpainting_mask_weight) if p.is_using_inpainting_conditioning else None,
        "Clip skip": None if clip_skip <= 1 else clip_skip,
        "ENSD": None if opts.eta_noise_seed_delta == 0 else opts.eta_noise_seed_delta,
    }

    generation_params.update(p.extra_generation_params)

    generation_params_text = ", ".join([k if k == v else f'{k}: {generation_parameters_copypaste.quote(v)}' for k, v in generation_params.items() if v is not None])

    negative_prompt_text = "\nNegative prompt: " + p.all_negative_prompts[index] if p.all_negative_prompts[index] else ""

    return f"{all_prompts[index]}{negative_prompt_text}\n{generation_params_text}".strip()


def process_images(p: StableDiffusionProcessing) -> Processed:
    stored_opts = {k: opts.data[k] for k in p.override_settings.keys()}

    try:
        for k, v in p.override_settings.items():
            setattr(opts, k, v)

            if k == 'sd_model_checkpoint':
                sd_models.reload_model_weights()

            if k == 'sd_vae':
                sd_vae.reload_vae_weights()

        res = process_images_inner(p)

    finally:
        # restore opts to original state
        if p.override_settings_restore_afterwards:
            for k, v in stored_opts.items():
                setattr(opts, k, v)
                if k == 'sd_model_checkpoint':
                    sd_models.reload_model_weights()

                if k == 'sd_vae':
                    sd_vae.reload_vae_weights()

    return res


def process_images_inner(p: StableDiffusionProcessing) -> Processed:
    """this is the main loop that both txt2img and img2img use; it calls func_init once inside all the scopes and func_sample once per batch"""

    if type(p.prompt) == list:
        assert(len(p.prompt) > 0)
    else:
        assert p.prompt is not None

    devices.torch_gc()

    seed = get_fixed_seed(p.seed)
    subseed = get_fixed_seed(p.subseed)

    modules.sd_hijack.model_hijack.apply_circular(p.tiling)
    modules.sd_hijack.model_hijack.clear_comments()

    comments = {}

    if type(p.prompt) == list:
        p.all_prompts = [shared.prompt_styles.apply_styles_to_prompt(x, p.styles) for x in p.prompt]
    else:
        p.all_prompts = p.batch_size * p.n_iter * [shared.prompt_styles.apply_styles_to_prompt(p.prompt, p.styles)]

    if type(p.negative_prompt) == list:
        p.all_negative_prompts = [shared.prompt_styles.apply_negative_styles_to_prompt(x, p.styles) for x in p.negative_prompt]
    else:
        p.all_negative_prompts = p.batch_size * p.n_iter * [shared.prompt_styles.apply_negative_styles_to_prompt(p.negative_prompt, p.styles)]

    if type(p) == StableDiffusionProcessingTxt2Img:
        if p.enable_hr and p.hr_prompt == '':
            p.all_hr_prompts, p.all_hr_negative_prompts = p.all_prompts, p.all_negative_prompts
        elif p.enable_hr and p.hr_prompt != '':
            if type(p.prompt) == list:
                p.all_hr_prompts = [shared.prompt_styles.apply_styles_to_prompt(x, p.styles) for x in p.hr_prompt]
            else:
                p.all_hr_prompts = p.batch_size * p.n_iter * [shared.prompt_styles.apply_styles_to_prompt(p.hr_prompt, p.styles)]

            if type(p.negative_prompt) == list:
                p.all_hr_negative_prompts = [shared.prompt_styles.apply_negative_styles_to_prompt(x, p.styles) for x in p.hr_negative_prompt]
            else:
                p.all_hr_negative_prompts = p.batch_size * p.n_iter * [shared.prompt_styles.apply_negative_styles_to_prompt(p.hr_negative_prompt, p.styles)]

    if type(seed) == list:
        p.all_seeds = seed
    else:
        p.all_seeds = [int(seed) + (x if p.subseed_strength == 0 else 0) for x in range(len(p.all_prompts))]

    if type(subseed) == list:
        p.all_subseeds = subseed
    else:
        p.all_subseeds = [int(subseed) + x for x in range(len(p.all_prompts))]

    def infotext(iteration=0, position_in_batch=0):
        return create_infotext(p, p.all_prompts, p.all_seeds, p.all_subseeds, comments, iteration, position_in_batch)

    if os.path.exists(cmd_opts.embeddings_dir) and not p.do_not_reload_embeddings:
        model_hijack.embedding_db.load_textual_inversion_embeddings()

    if p.scripts is not None:
        p.scripts.process(p)

    infotexts = []
    output_images = []

    cached_uc = [None, None]
    cached_c = [None, None]

    def get_conds_with_caching(function, required_prompts, steps, cache):
        """
        Returns the result of calling function(shared.sd_model, required_prompts, steps)
        using a cache to store the result if the same arguments have been used before.

        cache is an array containing two elements. The first element is a tuple
        representing the previously used arguments, or None if no arguments
        have been used before. The second element is where the previously
        computed result is stored.
        """

        if cache[0] is not None and (required_prompts, steps) == cache[0]:
            return cache[1]

        with devices.autocast():
            cache[1] = function(shared.sd_model, required_prompts, steps)

        cache[0] = (required_prompts, steps)
        return cache[1]

    with torch.no_grad(), p.sd_model.ema_scope():
        with devices.autocast():
            p.init(p.all_prompts, p.all_seeds, p.all_subseeds)

            # for OSX, loading the model during sampling changes the generated picture, so it is loaded here
            if shared.opts.live_previews_enable and opts.show_progress_type == "Approx NN":
                sd_vae_approx.model()

        if state.job_count == -1:
            state.job_count = p.n_iter

        for n in range(p.n_iter):
            p.iteration = n

            if state.skipped:
                state.skipped = False

            if state.interrupted:
                break

            prompts = p.all_prompts[n * p.batch_size:(n + 1) * p.batch_size]
            negative_prompts = p.all_negative_prompts[n * p.batch_size:(n + 1) * p.batch_size]

            if type(p) == StableDiffusionProcessingTxt2Img:
                if p.enable_hr:
                    if p.hr_prompt == '':
                        hr_prompts, hr_negative_prompts = prompts, negative_prompts
                    else:
                        hr_prompts = p.all_hr_prompts[n * p.batch_size:(n + 1) * p.batch_size]
                        hr_negative_prompts = p.all_negative_prompts[n * p.batch_size:(n + 1) * p.batch_size]

            seeds = p.all_seeds[n * p.batch_size:(n + 1) * p.batch_size]
            subseeds = p.all_subseeds[n * p.batch_size:(n + 1) * p.batch_size]

            if len(prompts) == 0:
                break

            prompts, extra_network_data = extra_networks.parse_prompts(prompts)
<<<<<<< HEAD
            if type(p) == StableDiffusionProcessingTxt2Img:
                if p.enable_hr and hr_prompts != prompts:
                    _, hr_extra_network_data = extra_networks.parse_prompts(hr_prompts)
                    extra_network_data.update(hr_extra_network_data)


=======
>>>>>>> 0cc0ee1b

            if not p.disable_extra_networks:
                with devices.autocast():
                    extra_networks.activate(p, extra_network_data)

            if p.scripts is not None:
                p.scripts.process_batch(p, batch_number=n, prompts=prompts, seeds=seeds, subseeds=subseeds)

            # params.txt should be saved after scripts.process_batch, since the
            # infotext could be modified by that callback
            # Example: a wildcard processed by process_batch sets an extra model
            # strength, which is saved as "Model Strength: 1.0" in the infotext
            if n == 0:
                with open(os.path.join(paths.data_path, "params.txt"), "w", encoding="utf8") as file:
                    processed = Processed(p, [], p.seed, "")
                    file.write(processed.infotext(p, 0))

            uc = get_conds_with_caching(prompt_parser.get_learned_conditioning, negative_prompts, p.steps, cached_uc)
            c = get_conds_with_caching(prompt_parser.get_multicond_learned_conditioning, prompts, p.steps, cached_c)

            if type(p) == StableDiffusionProcessingTxt2Img:
                if p.enable_hr:
                    if prompts != hr_prompts:
                        hr_uc = get_conds_with_caching(prompt_parser.get_learned_conditioning, hr_negative_prompts, p.steps, cached_uc)
                        hr_c = get_conds_with_caching(prompt_parser.get_multicond_learned_conditioning, hr_prompts, p.steps, cached_c)
                    else:
                        hr_uc, hr_c = uc, c

            if len(model_hijack.comments) > 0:
                for comment in model_hijack.comments:
                    comments[comment] = 1

            if p.n_iter > 1:
                shared.state.job = f"Batch {n+1} out of {p.n_iter}"


            with devices.without_autocast() if devices.unet_needs_upcast else devices.autocast():
                if type(p) == StableDiffusionProcessingTxt2Img:
                    if p.enable_hr:
                        samples_ddim = p.sample(conditioning=c, unconditional_conditioning=uc, hr_conditioning=hr_c, hr_unconditional_conditioning=hr_uc, seeds=seeds, subseeds=subseeds, subseed_strength=p.subseed_strength, prompts=prompts)
                else:
                    samples_ddim = p.sample(conditioning=c, unconditional_conditioning=uc, seeds=seeds, subseeds=subseeds, subseed_strength=p.subseed_strength, prompts=prompts)

            x_samples_ddim = [decode_first_stage(p.sd_model, samples_ddim[i:i+1].to(dtype=devices.dtype_vae))[0].cpu() for i in range(samples_ddim.size(0))]
            for x in x_samples_ddim:
                devices.test_for_nans(x, "vae")

            x_samples_ddim = torch.stack(x_samples_ddim).float()
            x_samples_ddim = torch.clamp((x_samples_ddim + 1.0) / 2.0, min=0.0, max=1.0)

            del samples_ddim

            if shared.cmd_opts.lowvram or shared.cmd_opts.medvram:
                lowvram.send_everything_to_cpu()

            devices.torch_gc()

            if p.scripts is not None:
                p.scripts.postprocess_batch(p, x_samples_ddim, batch_number=n)

            for i, x_sample in enumerate(x_samples_ddim):
                x_sample = 255. * np.moveaxis(x_sample.cpu().numpy(), 0, 2)
                x_sample = x_sample.astype(np.uint8)

                if p.restore_faces:
                    if opts.save and not p.do_not_save_samples and opts.save_images_before_face_restoration:
                        images.save_image(Image.fromarray(x_sample), p.outpath_samples, "", seeds[i], prompts[i], opts.samples_format, info=infotext(n, i), p=p, suffix="-before-face-restoration")

                    devices.torch_gc()

                    x_sample = modules.face_restoration.restore_faces(x_sample)
                    devices.torch_gc()

                image = Image.fromarray(x_sample)

                if p.scripts is not None:
                    pp = scripts.PostprocessImageArgs(image)
                    p.scripts.postprocess_image(p, pp)
                    image = pp.image

                if p.color_corrections is not None and i < len(p.color_corrections):
                    if opts.save and not p.do_not_save_samples and opts.save_images_before_color_correction:
                        image_without_cc = apply_overlay(image, p.paste_to, i, p.overlay_images)
                        images.save_image(image_without_cc, p.outpath_samples, "", seeds[i], prompts[i], opts.samples_format, info=infotext(n, i), p=p, suffix="-before-color-correction")
                    image = apply_color_correction(p.color_corrections[i], image)

                image = apply_overlay(image, p.paste_to, i, p.overlay_images)

                if opts.samples_save and not p.do_not_save_samples:
                    images.save_image(image, p.outpath_samples, "", seeds[i], prompts[i], opts.samples_format, info=infotext(n, i), p=p)

                text = infotext(n, i)
                infotexts.append(text)
                if opts.enable_pnginfo:
                    image.info["parameters"] = text
                output_images.append(image)

            del x_samples_ddim

            devices.torch_gc()

            state.nextjob()

        p.color_corrections = None

        index_of_first_image = 0
        unwanted_grid_because_of_img_count = len(output_images) < 2 and opts.grid_only_if_multiple
        if (opts.return_grid or opts.grid_save) and not p.do_not_save_grid and not unwanted_grid_because_of_img_count:
            grid = images.image_grid(output_images, p.batch_size)

            if opts.return_grid:
                text = infotext()
                infotexts.insert(0, text)
                if opts.enable_pnginfo:
                    grid.info["parameters"] = text
                output_images.insert(0, grid)
                index_of_first_image = 1

            if opts.grid_save:
                images.save_image(grid, p.outpath_grids, "grid", p.all_seeds[0], p.all_prompts[0], opts.grid_format, info=infotext(), short_filename=not opts.grid_extended_filename, p=p, grid=True)

    if not p.disable_extra_networks:
        extra_networks.deactivate(p, extra_network_data)

    devices.torch_gc()

    res = Processed(p, output_images, p.all_seeds[0], infotext(), comments="".join(["\n\n" + x for x in comments]), subseed=p.all_subseeds[0], index_of_first_image=index_of_first_image, infotexts=infotexts)

    if p.scripts is not None:
        p.scripts.postprocess(p, res)

    return res


def old_hires_fix_first_pass_dimensions(width, height):
    """old algorithm for auto-calculating first pass size"""

    desired_pixel_count = 512 * 512
    actual_pixel_count = width * height
    scale = math.sqrt(desired_pixel_count / actual_pixel_count)
    width = math.ceil(scale * width / 64) * 64
    height = math.ceil(scale * height / 64) * 64

    return width, height


class StableDiffusionProcessingTxt2Img(StableDiffusionProcessing):
    sampler = None

    def __init__(self, enable_hr: bool = False, denoising_strength: float = 0.75, firstphase_width: int = 0, firstphase_height: int = 0, hr_scale: float = 2.0, hr_upscaler: str = None, hr_second_pass_steps: int = 0, hr_resize_x: int = 0, hr_resize_y: int = 0, hr_sampler: str = '---', hr_prompt: str = '', hr_negative_prompt: str = '', **kwargs):
        super().__init__(**kwargs)
        self.enable_hr = enable_hr
        self.denoising_strength = denoising_strength
        self.hr_scale = hr_scale
        self.hr_upscaler = hr_upscaler
        self.hr_second_pass_steps = hr_second_pass_steps
        self.hr_resize_x = hr_resize_x
        self.hr_resize_y = hr_resize_y
        self.hr_upscale_to_x = hr_resize_x
        self.hr_upscale_to_y = hr_resize_y
        self.hr_sampler = hr_sampler
        self.hr_prompt = hr_prompt if hr_prompt != '' else ''
        self.hr_negative_prompt = hr_negative_prompt if hr_negative_prompt != '' else ''
        self.all_hr_prompts = None
        self.all_hr_negative_prompts = None

        if firstphase_width != 0 or firstphase_height != 0:
            self.hr_upscale_to_x = self.width
            self.hr_upscale_to_y = self.height
            self.width = firstphase_width
            self.height = firstphase_height

        self.truncate_x = 0
        self.truncate_y = 0
        self.applied_old_hires_behavior_to = None

    def init(self, all_prompts, all_seeds, all_subseeds):
        if self.enable_hr:
            if self.hr_sampler != '---':
                self.extra_generation_params["Hires sampler"] = self.hr_sampler

            if self.hr_prompt != '':
                self.extra_generation_params["Hires prompt"] = f'({self.hr_prompt.replace(",", ";")})'
                self.extra_generation_params["Hires negative prompt"] = f'({self.hr_negative_prompt.replace(",", ";")})'

            if opts.use_old_hires_fix_width_height and self.applied_old_hires_behavior_to != (self.width, self.height):
                self.hr_resize_x = self.width
                self.hr_resize_y = self.height
                self.hr_upscale_to_x = self.width
                self.hr_upscale_to_y = self.height

                self.width, self.height = old_hires_fix_first_pass_dimensions(self.width, self.height)
                self.applied_old_hires_behavior_to = (self.width, self.height)

            if self.hr_resize_x == 0 and self.hr_resize_y == 0:
                self.extra_generation_params["Hires upscale"] = self.hr_scale
                self.hr_upscale_to_x = int(self.width * self.hr_scale)
                self.hr_upscale_to_y = int(self.height * self.hr_scale)
            else:
                self.extra_generation_params["Hires resize"] = f"{self.hr_resize_x}x{self.hr_resize_y}"

                if self.hr_resize_y == 0:
                    self.hr_upscale_to_x = self.hr_resize_x
                    self.hr_upscale_to_y = self.hr_resize_x * self.height // self.width
                elif self.hr_resize_x == 0:
                    self.hr_upscale_to_x = self.hr_resize_y * self.width // self.height
                    self.hr_upscale_to_y = self.hr_resize_y
                else:
                    target_w = self.hr_resize_x
                    target_h = self.hr_resize_y
                    src_ratio = self.width / self.height
                    dst_ratio = self.hr_resize_x / self.hr_resize_y

                    if src_ratio < dst_ratio:
                        self.hr_upscale_to_x = self.hr_resize_x
                        self.hr_upscale_to_y = self.hr_resize_x * self.height // self.width
                    else:
                        self.hr_upscale_to_x = self.hr_resize_y * self.width // self.height
                        self.hr_upscale_to_y = self.hr_resize_y

                    self.truncate_x = (self.hr_upscale_to_x - target_w) // opt_f
                    self.truncate_y = (self.hr_upscale_to_y - target_h) // opt_f

            # special case: the user has chosen to do nothing
            if self.hr_upscale_to_x == self.width and self.hr_upscale_to_y == self.height:
                self.enable_hr = False
                self.denoising_strength = None
                self.extra_generation_params.pop("Hires upscale", None)
                self.extra_generation_params.pop("Hires resize", None)
                return

            if not state.processing_has_refined_job_count:
                if state.job_count == -1:
                    state.job_count = self.n_iter

                shared.total_tqdm.updateTotal((self.steps + (self.hr_second_pass_steps or self.steps)) * state.job_count)
                state.job_count = state.job_count * 2
                state.processing_has_refined_job_count = True

            if self.hr_second_pass_steps:
                self.extra_generation_params["Hires steps"] = self.hr_second_pass_steps

            if self.hr_upscaler is not None:
                self.extra_generation_params["Hires upscaler"] = self.hr_upscaler

    def sample(self, conditioning, unconditional_conditioning, seeds, subseeds, subseed_strength, prompts, hr_conditioning=None, hr_unconditional_conditioning=None):
        self.sampler = sd_samplers.create_sampler(self.sampler_name, self.sd_model)

        latent_scale_mode = shared.latent_upscale_modes.get(self.hr_upscaler, None) if self.hr_upscaler is not None else shared.latent_upscale_modes.get(shared.latent_upscale_default_mode, "nearest")
        if self.enable_hr and latent_scale_mode is None:
            assert len([x for x in shared.sd_upscalers if x.name == self.hr_upscaler]) > 0, f"could not find upscaler named {self.hr_upscaler}"

        x = create_random_tensors([opt_C, self.height // opt_f, self.width // opt_f], seeds=seeds, subseeds=subseeds, subseed_strength=self.subseed_strength, seed_resize_from_h=self.seed_resize_from_h, seed_resize_from_w=self.seed_resize_from_w, p=self)
        samples = self.sampler.sample(self, x, conditioning, unconditional_conditioning, image_conditioning=self.txt2img_image_conditioning(x))

        if not self.enable_hr:
            return samples

        target_width = self.hr_upscale_to_x
        target_height = self.hr_upscale_to_y

        def save_intermediate(image, index):
            """saves image before applying hires fix, if enabled in options; takes as an argument either an image or batch with latent space images"""

            if not opts.save or self.do_not_save_samples or not opts.save_images_before_highres_fix:
                return

            if not isinstance(image, Image.Image):
                image = sd_samplers.sample_to_image(image, index, approximation=0)

            info = create_infotext(self, self.all_prompts, self.all_seeds, self.all_subseeds, [], iteration=self.iteration, position_in_batch=index)
            images.save_image(image, self.outpath_samples, "", seeds[index], prompts[index], opts.samples_format, info=info, suffix="-before-highres-fix")

        if latent_scale_mode is not None:
            for i in range(samples.shape[0]):
                save_intermediate(samples, i)

            samples = torch.nn.functional.interpolate(samples, size=(target_height // opt_f, target_width // opt_f), mode=latent_scale_mode["mode"], antialias=latent_scale_mode["antialias"])

            # Avoid making the inpainting conditioning unless necessary as
            # this does need some extra compute to decode / encode the image again.
            if getattr(self, "inpainting_mask_weight", shared.opts.inpainting_mask_weight) < 1.0:
                image_conditioning = self.img2img_image_conditioning(decode_first_stage(self.sd_model, samples), samples)
            else:
                image_conditioning = self.txt2img_image_conditioning(samples)
        else:
            decoded_samples = decode_first_stage(self.sd_model, samples)
            lowres_samples = torch.clamp((decoded_samples + 1.0) / 2.0, min=0.0, max=1.0)

            batch_images = []
            for i, x_sample in enumerate(lowres_samples):
                x_sample = 255. * np.moveaxis(x_sample.cpu().numpy(), 0, 2)
                x_sample = x_sample.astype(np.uint8)
                image = Image.fromarray(x_sample)

                save_intermediate(image, i)

                image = images.resize_image(0, image, target_width, target_height, upscaler_name=self.hr_upscaler)
                image = np.array(image).astype(np.float32) / 255.0
                image = np.moveaxis(image, 2, 0)
                batch_images.append(image)

            decoded_samples = torch.from_numpy(np.array(batch_images))
            decoded_samples = decoded_samples.to(shared.device)
            decoded_samples = 2. * decoded_samples - 1.

            samples = self.sd_model.get_first_stage_encoding(self.sd_model.encode_first_stage(decoded_samples))

            image_conditioning = self.img2img_image_conditioning(decoded_samples, samples)

        shared.state.nextjob()

        img2img_sampler_name = self.sampler_name if self.sampler_name != 'PLMS' else 'DDIM'  # PLMS does not support img2img so we just silently switch ot DDIM

        if self.hr_sampler == '---':
            pass
        else:
            img2img_sampler_name = self.hr_sampler

        self.sampler = sd_samplers.create_sampler(img2img_sampler_name, self.sd_model)

        samples = samples[:, :, self.truncate_y//2:samples.shape[2]-(self.truncate_y+1)//2, self.truncate_x//2:samples.shape[3]-(self.truncate_x+1)//2]

        noise = create_random_tensors(samples.shape[1:], seeds=seeds, subseeds=subseeds, subseed_strength=subseed_strength, p=self)

        # GC now before running the next img2img to prevent running out of memory
        x = None
        devices.torch_gc()

        samples = self.sampler.sample_img2img(self, samples, noise, hr_conditioning, hr_unconditional_conditioning, steps=self.hr_second_pass_steps or self.steps, image_conditioning=image_conditioning)

        return samples


class StableDiffusionProcessingImg2Img(StableDiffusionProcessing):
    sampler = None

    def __init__(self, init_images: list = None, resize_mode: int = 0, denoising_strength: float = 0.75, image_cfg_scale: float = None, mask: Any = None, mask_blur: int = 4, inpainting_fill: int = 0, inpaint_full_res: bool = True, inpaint_full_res_padding: int = 0, inpainting_mask_invert: int = 0, initial_noise_multiplier: float = None, **kwargs):
        super().__init__(**kwargs)

        self.init_images = init_images
        self.resize_mode: int = resize_mode
        self.denoising_strength: float = denoising_strength
        self.image_cfg_scale: float = image_cfg_scale if shared.sd_model.cond_stage_key == "edit" else None
        self.init_latent = None
        self.image_mask = mask
        self.latent_mask = None
        self.mask_for_overlay = None
        self.mask_blur = mask_blur
        self.inpainting_fill = inpainting_fill
        self.inpaint_full_res = inpaint_full_res
        self.inpaint_full_res_padding = inpaint_full_res_padding
        self.inpainting_mask_invert = inpainting_mask_invert
        self.initial_noise_multiplier = opts.initial_noise_multiplier if initial_noise_multiplier is None else initial_noise_multiplier
        self.mask = None
        self.nmask = None
        self.image_conditioning = None

    def init(self, all_prompts, all_seeds, all_subseeds):
        self.sampler = sd_samplers.create_sampler(self.sampler_name, self.sd_model)
        crop_region = None

        image_mask = self.image_mask

        if image_mask is not None:
            image_mask = image_mask.convert('L')

            if self.inpainting_mask_invert:
                image_mask = ImageOps.invert(image_mask)

            if self.mask_blur > 0:
                image_mask = image_mask.filter(ImageFilter.GaussianBlur(self.mask_blur))

            if self.inpaint_full_res:
                self.mask_for_overlay = image_mask
                mask = image_mask.convert('L')
                crop_region = masking.get_crop_region(np.array(mask), self.inpaint_full_res_padding)
                crop_region = masking.expand_crop_region(crop_region, self.width, self.height, mask.width, mask.height)
                x1, y1, x2, y2 = crop_region

                mask = mask.crop(crop_region)
                image_mask = images.resize_image(2, mask, self.width, self.height)
                self.paste_to = (x1, y1, x2-x1, y2-y1)
            else:
                image_mask = images.resize_image(self.resize_mode, image_mask, self.width, self.height)
                np_mask = np.array(image_mask)
                np_mask = np.clip((np_mask.astype(np.float32)) * 2, 0, 255).astype(np.uint8)
                self.mask_for_overlay = Image.fromarray(np_mask)

            self.overlay_images = []

        latent_mask = self.latent_mask if self.latent_mask is not None else image_mask

        add_color_corrections = opts.img2img_color_correction and self.color_corrections is None
        if add_color_corrections:
            self.color_corrections = []
        imgs = []
        for img in self.init_images:
            image = images.flatten(img, opts.img2img_background_color)

            if crop_region is None and self.resize_mode != 3:
                image = images.resize_image(self.resize_mode, image, self.width, self.height)

            if image_mask is not None:
                image_masked = Image.new('RGBa', (image.width, image.height))
                image_masked.paste(image.convert("RGBA").convert("RGBa"), mask=ImageOps.invert(self.mask_for_overlay.convert('L')))

                self.overlay_images.append(image_masked.convert('RGBA'))

            # crop_region is not None if we are doing inpaint full res
            if crop_region is not None:
                image = image.crop(crop_region)
                image = images.resize_image(2, image, self.width, self.height)

            if image_mask is not None:
                if self.inpainting_fill != 1:
                    image = masking.fill(image, latent_mask)

            if add_color_corrections:
                self.color_corrections.append(setup_color_correction(image))

            image = np.array(image).astype(np.float32) / 255.0
            image = np.moveaxis(image, 2, 0)

            imgs.append(image)

        if len(imgs) == 1:
            batch_images = np.expand_dims(imgs[0], axis=0).repeat(self.batch_size, axis=0)
            if self.overlay_images is not None:
                self.overlay_images = self.overlay_images * self.batch_size

            if self.color_corrections is not None and len(self.color_corrections) == 1:
                self.color_corrections = self.color_corrections * self.batch_size

        elif len(imgs) <= self.batch_size:
            self.batch_size = len(imgs)
            batch_images = np.array(imgs)
        else:
            raise RuntimeError(f"bad number of images passed: {len(imgs)}; expecting {self.batch_size} or less")

        image = torch.from_numpy(batch_images)
        image = 2. * image - 1.
        image = image.to(shared.device)

        self.init_latent = self.sd_model.get_first_stage_encoding(self.sd_model.encode_first_stage(image))

        if self.resize_mode == 3:
            self.init_latent = torch.nn.functional.interpolate(self.init_latent, size=(self.height // opt_f, self.width // opt_f), mode="bilinear")

        if image_mask is not None:
            init_mask = latent_mask
            latmask = init_mask.convert('RGB').resize((self.init_latent.shape[3], self.init_latent.shape[2]))
            latmask = np.moveaxis(np.array(latmask, dtype=np.float32), 2, 0) / 255
            latmask = latmask[0]
            latmask = np.around(latmask)
            latmask = np.tile(latmask[None], (4, 1, 1))

            self.mask = torch.asarray(1.0 - latmask).to(shared.device).type(self.sd_model.dtype)
            self.nmask = torch.asarray(latmask).to(shared.device).type(self.sd_model.dtype)

            # this needs to be fixed to be done in sample() using actual seeds for batches
            if self.inpainting_fill == 2:
                self.init_latent = self.init_latent * self.mask + create_random_tensors(self.init_latent.shape[1:], all_seeds[0:self.init_latent.shape[0]]) * self.nmask
            elif self.inpainting_fill == 3:
                self.init_latent = self.init_latent * self.mask

        self.image_conditioning = self.img2img_image_conditioning(image, self.init_latent, image_mask)

    def sample(self, conditioning, unconditional_conditioning, seeds, subseeds, subseed_strength, prompts):
        x = create_random_tensors([opt_C, self.height // opt_f, self.width // opt_f], seeds=seeds, subseeds=subseeds, subseed_strength=self.subseed_strength, seed_resize_from_h=self.seed_resize_from_h, seed_resize_from_w=self.seed_resize_from_w, p=self)

        if self.initial_noise_multiplier != 1.0:
            self.extra_generation_params["Noise multiplier"] = self.initial_noise_multiplier
            x *= self.initial_noise_multiplier

        samples = self.sampler.sample_img2img(self, self.init_latent, x, conditioning, unconditional_conditioning, image_conditioning=self.image_conditioning)

        if self.mask is not None:
            samples = samples * self.nmask + self.init_latent * self.mask

        del x
        devices.torch_gc()

        return samples
<|MERGE_RESOLUTION|>--- conflicted
+++ resolved
@@ -1,1119 +1,1116 @@
-import json
-import math
-import os
-import sys
-import warnings
-
-import torch
-import numpy as np
-from PIL import Image, ImageFilter, ImageOps
-import random
-import cv2
-from skimage import exposure
-from typing import Any, Dict, List, Optional
-
-import modules.sd_hijack
-from modules import devices, prompt_parser, masking, sd_samplers, lowvram, generation_parameters_copypaste, script_callbacks, extra_networks, sd_vae_approx, scripts
-from modules.sd_hijack import model_hijack
-from modules.shared import opts, cmd_opts, state
-import modules.shared as shared
-import modules.paths as paths
-import modules.face_restoration
-import modules.images as images
-import modules.styles
-import modules.sd_models as sd_models
-import modules.sd_vae as sd_vae
-import logging
-from ldm.data.util import AddMiDaS
-from ldm.models.diffusion.ddpm import LatentDepth2ImageDiffusion
-
-from einops import repeat, rearrange
-from blendmodes.blend import blendLayers, BlendType
-
-# some of those options should not be changed at all because they would break the model, so I removed them from options.
-opt_C = 4
-opt_f = 8
-
-
-def setup_color_correction(image):
-    logging.info("Calibrating color correction.")
-    correction_target = cv2.cvtColor(np.asarray(image.copy()), cv2.COLOR_RGB2LAB)
-    return correction_target
-
-
-def apply_color_correction(correction, original_image):
-    logging.info("Applying color correction.")
-    image = Image.fromarray(cv2.cvtColor(exposure.match_histograms(
-        cv2.cvtColor(
-            np.asarray(original_image),
-            cv2.COLOR_RGB2LAB
-        ),
-        correction,
-        channel_axis=2
-    ), cv2.COLOR_LAB2RGB).astype("uint8"))
-
-    image = blendLayers(image, original_image, BlendType.LUMINOSITY)
-
-    return image
-
-
-def apply_overlay(image, paste_loc, index, overlays):
-    if overlays is None or index >= len(overlays):
-        return image
-
-    overlay = overlays[index]
-
-    if paste_loc is not None:
-        x, y, w, h = paste_loc
-        base_image = Image.new('RGBA', (overlay.width, overlay.height))
-        image = images.resize_image(1, image, w, h)
-        base_image.paste(image, (x, y))
-        image = base_image
-
-    image = image.convert('RGBA')
-    image.alpha_composite(overlay)
-    image = image.convert('RGB')
-
-    return image
-
-
-def txt2img_image_conditioning(sd_model, x, width, height):
-    if sd_model.model.conditioning_key not in {'hybrid', 'concat'}:
-        # Dummy zero conditioning if we're not using inpainting model.
-        # Still takes up a bit of memory, but no encoder call.
-        # Pretty sure we can just make this a 1x1 image since its not going to be used besides its batch size.
-        return x.new_zeros(x.shape[0], 5, 1, 1, dtype=x.dtype, device=x.device)
-
-    # The "masked-image" in this case will just be all zeros since the entire image is masked.
-    image_conditioning = torch.zeros(x.shape[0], 3, height, width, device=x.device)
-    image_conditioning = sd_model.get_first_stage_encoding(sd_model.encode_first_stage(image_conditioning))
-
-    # Add the fake full 1s mask to the first dimension.
-    image_conditioning = torch.nn.functional.pad(image_conditioning, (0, 0, 0, 0, 1, 0), value=1.0)
-    image_conditioning = image_conditioning.to(x.dtype)
-
-    return image_conditioning
-
-
-class StableDiffusionProcessing:
-    """
-    The first set of paramaters: sd_models -> do_not_reload_embeddings represent the minimum required to create a StableDiffusionProcessing
-    """
-    def __init__(self, sd_model=None, outpath_samples=None, outpath_grids=None, prompt: str = "", styles: List[str] = None, seed: int = -1, subseed: int = -1, subseed_strength: float = 0, seed_resize_from_h: int = -1, seed_resize_from_w: int = -1, seed_enable_extras: bool = True, sampler_name: str = None, batch_size: int = 1, n_iter: int = 1, steps: int = 50, cfg_scale: float = 7.0, width: int = 512, height: int = 512, restore_faces: bool = False, tiling: bool = False, do_not_save_samples: bool = False, do_not_save_grid: bool = False, extra_generation_params: Dict[Any, Any] = None, overlay_images: Any = None, negative_prompt: str = None, eta: float = None, do_not_reload_embeddings: bool = False, denoising_strength: float = 0, ddim_discretize: str = None, s_churn: float = 0.0, s_tmax: float = None, s_tmin: float = 0.0, s_noise: float = 1.0, override_settings: Dict[str, Any] = None, override_settings_restore_afterwards: bool = True, sampler_index: int = None, script_args: list = None):
-        if sampler_index is not None:
-            print("sampler_index argument for StableDiffusionProcessing does not do anything; use sampler_name", file=sys.stderr)
-
-        self.outpath_samples: str = outpath_samples
-        self.outpath_grids: str = outpath_grids
-        self.prompt: str = prompt
-        self.prompt_for_display: str = None
-        self.negative_prompt: str = (negative_prompt or "")
-        self.styles: list = styles or []
-        self.seed: int = seed
-        self.subseed: int = subseed
-        self.subseed_strength: float = subseed_strength
-        self.seed_resize_from_h: int = seed_resize_from_h
-        self.seed_resize_from_w: int = seed_resize_from_w
-        self.sampler_name: str = sampler_name
-        self.batch_size: int = batch_size
-        self.n_iter: int = n_iter
-        self.steps: int = steps
-        self.cfg_scale: float = cfg_scale
-        self.width: int = width
-        self.height: int = height
-        self.restore_faces: bool = restore_faces
-        self.tiling: bool = tiling
-        self.do_not_save_samples: bool = do_not_save_samples
-        self.do_not_save_grid: bool = do_not_save_grid
-        self.extra_generation_params: dict = extra_generation_params or {}
-        self.overlay_images = overlay_images
-        self.eta = eta
-        self.do_not_reload_embeddings = do_not_reload_embeddings
-        self.paste_to = None
-        self.color_corrections = None
-        self.denoising_strength: float = denoising_strength
-        self.sampler_noise_scheduler_override = None
-        self.ddim_discretize = ddim_discretize or opts.ddim_discretize
-        self.s_churn = s_churn or opts.s_churn
-        self.s_tmin = s_tmin or opts.s_tmin
-        self.s_tmax = s_tmax or float('inf')  # not representable as a standard ui option
-        self.s_noise = s_noise or opts.s_noise
-        self.override_settings = {k: v for k, v in (override_settings or {}).items() if k not in shared.restricted_opts}
-        self.override_settings_restore_afterwards = override_settings_restore_afterwards
-        self.is_using_inpainting_conditioning = False
-        self.disable_extra_networks = False
-
-        if not seed_enable_extras:
-            self.subseed = -1
-            self.subseed_strength = 0
-            self.seed_resize_from_h = 0
-            self.seed_resize_from_w = 0
-
-        self.scripts = None
-        self.script_args = script_args
-        self.all_prompts = None
-        self.all_negative_prompts = None
-        self.all_seeds = None
-        self.all_subseeds = None
-        self.iteration = 0
-
-    @property
-    def sd_model(self):
-        return shared.sd_model
-
-    def txt2img_image_conditioning(self, x, width=None, height=None):
-        self.is_using_inpainting_conditioning = self.sd_model.model.conditioning_key in {'hybrid', 'concat'}
-
-        return txt2img_image_conditioning(self.sd_model, x, width or self.width, height or self.height)
-
-    def depth2img_image_conditioning(self, source_image):
-        # Use the AddMiDaS helper to Format our source image to suit the MiDaS model
-        transformer = AddMiDaS(model_type="dpt_hybrid")
-        transformed = transformer({"jpg": rearrange(source_image[0], "c h w -> h w c")})
-        midas_in = torch.from_numpy(transformed["midas_in"][None, ...]).to(device=shared.device)
-        midas_in = repeat(midas_in, "1 ... -> n ...", n=self.batch_size)
-
-        conditioning_image = self.sd_model.get_first_stage_encoding(self.sd_model.encode_first_stage(source_image))
-        conditioning = torch.nn.functional.interpolate(
-            self.sd_model.depth_model(midas_in),
-            size=conditioning_image.shape[2:],
-            mode="bicubic",
-            align_corners=False,
-        )
-
-        (depth_min, depth_max) = torch.aminmax(conditioning)
-        conditioning = 2. * (conditioning - depth_min) / (depth_max - depth_min) - 1.
-        return conditioning
-
-    def edit_image_conditioning(self, source_image):
-        conditioning_image = self.sd_model.encode_first_stage(source_image).mode()
-
-        return conditioning_image
-
-    def inpainting_image_conditioning(self, source_image, latent_image, image_mask=None):
-        self.is_using_inpainting_conditioning = True
-
-        # Handle the different mask inputs
-        if image_mask is not None:
-            if torch.is_tensor(image_mask):
-                conditioning_mask = image_mask
-            else:
-                conditioning_mask = np.array(image_mask.convert("L"))
-                conditioning_mask = conditioning_mask.astype(np.float32) / 255.0
-                conditioning_mask = torch.from_numpy(conditioning_mask[None, None])
-
-                # Inpainting model uses a discretized mask as input, so we round to either 1.0 or 0.0
-                conditioning_mask = torch.round(conditioning_mask)
-        else:
-            conditioning_mask = source_image.new_ones(1, 1, *source_image.shape[-2:])
-
-        # Create another latent image, this time with a masked version of the original input.
-        # Smoothly interpolate between the masked and unmasked latent conditioning image using a parameter.
-        conditioning_mask = conditioning_mask.to(device=source_image.device, dtype=source_image.dtype)
-        conditioning_image = torch.lerp(
-            source_image,
-            source_image * (1.0 - conditioning_mask),
-            getattr(self, "inpainting_mask_weight", shared.opts.inpainting_mask_weight)
-        )
-
-        # Encode the new masked image using first stage of network.
-        conditioning_image = self.sd_model.get_first_stage_encoding(self.sd_model.encode_first_stage(conditioning_image))
-
-        # Create the concatenated conditioning tensor to be fed to `c_concat`
-        conditioning_mask = torch.nn.functional.interpolate(conditioning_mask, size=latent_image.shape[-2:])
-        conditioning_mask = conditioning_mask.expand(conditioning_image.shape[0], -1, -1, -1)
-        image_conditioning = torch.cat([conditioning_mask, conditioning_image], dim=1)
-        image_conditioning = image_conditioning.to(shared.device).type(self.sd_model.dtype)
-
-        return image_conditioning
-
-    def img2img_image_conditioning(self, source_image, latent_image, image_mask=None):
-        source_image = devices.cond_cast_float(source_image)
-
-        # HACK: Using introspection as the Depth2Image model doesn't appear to uniquely
-        # identify itself with a field common to all models. The conditioning_key is also hybrid.
-        if isinstance(self.sd_model, LatentDepth2ImageDiffusion):
-            return self.depth2img_image_conditioning(source_image)
-
-        if self.sd_model.cond_stage_key == "edit":
-            return self.edit_image_conditioning(source_image)
-
-        if self.sampler.conditioning_key in {'hybrid', 'concat'}:
-            return self.inpainting_image_conditioning(source_image, latent_image, image_mask=image_mask)
-
-        # Dummy zero conditioning if we're not using inpainting or depth model.
-        return latent_image.new_zeros(latent_image.shape[0], 5, 1, 1)
-
-    def init(self, all_prompts, all_seeds, all_subseeds):
-        pass
-
-    def sample(self, conditioning, unconditional_conditioning, seeds, subseeds, subseed_strength, prompts, hr_conditioning=None, hr_unconditional_conditioning=None):
-        raise NotImplementedError()
-
-    def close(self):
-        self.sampler = None
-
-
-class Processed:
-    def __init__(self, p: StableDiffusionProcessing, images_list, seed=-1, info="", subseed=None, all_prompts=None, all_negative_prompts=None, all_seeds=None, all_subseeds=None, index_of_first_image=0, infotexts=None, comments=""):
-        self.images = images_list
-        self.prompt = p.prompt
-        self.negative_prompt = p.negative_prompt
-        self.seed = seed
-        self.subseed = subseed
-        self.subseed_strength = p.subseed_strength
-        self.info = info
-        self.comments = comments
-        self.width = p.width
-        self.height = p.height
-        self.sampler_name = p.sampler_name
-        self.cfg_scale = p.cfg_scale
-        self.image_cfg_scale = getattr(p, 'image_cfg_scale', None)
-        self.steps = p.steps
-        self.batch_size = p.batch_size
-        self.restore_faces = p.restore_faces
-        self.face_restoration_model = opts.face_restoration_model if p.restore_faces else None
-        self.sd_model_hash = shared.sd_model.sd_model_hash
-        self.seed_resize_from_w = p.seed_resize_from_w
-        self.seed_resize_from_h = p.seed_resize_from_h
-        self.denoising_strength = getattr(p, 'denoising_strength', None)
-        self.extra_generation_params = p.extra_generation_params
-        self.index_of_first_image = index_of_first_image
-        self.styles = p.styles
-        self.job_timestamp = state.job_timestamp
-        self.clip_skip = opts.CLIP_stop_at_last_layers
-
-        self.eta = p.eta
-        self.ddim_discretize = p.ddim_discretize
-        self.s_churn = p.s_churn
-        self.s_tmin = p.s_tmin
-        self.s_tmax = p.s_tmax
-        self.s_noise = p.s_noise
-        self.sampler_noise_scheduler_override = p.sampler_noise_scheduler_override
-        self.prompt = self.prompt if type(self.prompt) != list else self.prompt[0]
-        self.negative_prompt = self.negative_prompt if type(self.negative_prompt) != list else self.negative_prompt[0]
-        self.seed = int(self.seed if type(self.seed) != list else self.seed[0]) if self.seed is not None else -1
-        self.subseed = int(self.subseed if type(self.subseed) != list else self.subseed[0]) if self.subseed is not None else -1
-        self.is_using_inpainting_conditioning = p.is_using_inpainting_conditioning
-
-        self.all_prompts = all_prompts or p.all_prompts or [self.prompt]
-        self.all_negative_prompts = all_negative_prompts or p.all_negative_prompts or [self.negative_prompt]
-        self.all_seeds = all_seeds or p.all_seeds or [self.seed]
-        self.all_subseeds = all_subseeds or p.all_subseeds or [self.subseed]
-        self.infotexts = infotexts or [info]
-
-    def js(self):
-        obj = {
-            "prompt": self.all_prompts[0],
-            "all_prompts": self.all_prompts,
-            "negative_prompt": self.all_negative_prompts[0],
-            "all_negative_prompts": self.all_negative_prompts,
-            "seed": self.seed,
-            "all_seeds": self.all_seeds,
-            "subseed": self.subseed,
-            "all_subseeds": self.all_subseeds,
-            "subseed_strength": self.subseed_strength,
-            "width": self.width,
-            "height": self.height,
-            "sampler_name": self.sampler_name,
-            "cfg_scale": self.cfg_scale,
-            "steps": self.steps,
-            "batch_size": self.batch_size,
-            "restore_faces": self.restore_faces,
-            "face_restoration_model": self.face_restoration_model,
-            "sd_model_hash": self.sd_model_hash,
-            "seed_resize_from_w": self.seed_resize_from_w,
-            "seed_resize_from_h": self.seed_resize_from_h,
-            "denoising_strength": self.denoising_strength,
-            "extra_generation_params": self.extra_generation_params,
-            "index_of_first_image": self.index_of_first_image,
-            "infotexts": self.infotexts,
-            "styles": self.styles,
-            "job_timestamp": self.job_timestamp,
-            "clip_skip": self.clip_skip,
-            "is_using_inpainting_conditioning": self.is_using_inpainting_conditioning,
-        }
-
-        return json.dumps(obj)
-
-    def infotext(self, p: StableDiffusionProcessing, index):
-        return create_infotext(p, self.all_prompts, self.all_seeds, self.all_subseeds, comments=[], position_in_batch=index % self.batch_size, iteration=index // self.batch_size)
-
-
-# from https://discuss.pytorch.org/t/help-regarding-slerp-function-for-generative-model-sampling/32475/3
-def slerp(val, low, high):
-    low_norm = low/torch.norm(low, dim=1, keepdim=True)
-    high_norm = high/torch.norm(high, dim=1, keepdim=True)
-    dot = (low_norm*high_norm).sum(1)
-
-    if dot.mean() > 0.9995:
-        return low * val + high * (1 - val)
-
-    omega = torch.acos(dot)
-    so = torch.sin(omega)
-    res = (torch.sin((1.0-val)*omega)/so).unsqueeze(1)*low + (torch.sin(val*omega)/so).unsqueeze(1) * high
-    return res
-
-
-def create_random_tensors(shape, seeds, subseeds=None, subseed_strength=0.0, seed_resize_from_h=0, seed_resize_from_w=0, p=None):
-    eta_noise_seed_delta = opts.eta_noise_seed_delta or 0
-    xs = []
-
-    # if we have multiple seeds, this means we are working with batch size>1; this then
-    # enables the generation of additional tensors with noise that the sampler will use during its processing.
-    # Using those pre-generated tensors instead of simple torch.randn allows a batch with seeds [100, 101] to
-    # produce the same images as with two batches [100], [101].
-    if p is not None and p.sampler is not None and (len(seeds) > 1 and opts.enable_batch_seeds or eta_noise_seed_delta > 0):
-        sampler_noises = [[] for _ in range(p.sampler.number_of_needed_noises(p))]
-    else:
-        sampler_noises = None
-
-    for i, seed in enumerate(seeds):
-        noise_shape = shape if seed_resize_from_h <= 0 or seed_resize_from_w <= 0 else (shape[0], seed_resize_from_h//8, seed_resize_from_w//8)
-
-        subnoise = None
-        if subseeds is not None:
-            subseed = 0 if i >= len(subseeds) else subseeds[i]
-
-            subnoise = devices.randn(subseed, noise_shape)
-
-        # randn results depend on device; gpu and cpu get different results for same seed;
-        # the way I see it, it's better to do this on CPU, so that everyone gets same result;
-        # but the original script had it like this, so I do not dare change it for now because
-        # it will break everyone's seeds.
-        noise = devices.randn(seed, noise_shape)
-
-        if subnoise is not None:
-            noise = slerp(subseed_strength, noise, subnoise)
-
-        if noise_shape != shape:
-            x = devices.randn(seed, shape)
-            dx = (shape[2] - noise_shape[2]) // 2
-            dy = (shape[1] - noise_shape[1]) // 2
-            w = noise_shape[2] if dx >= 0 else noise_shape[2] + 2 * dx
-            h = noise_shape[1] if dy >= 0 else noise_shape[1] + 2 * dy
-            tx = 0 if dx < 0 else dx
-            ty = 0 if dy < 0 else dy
-            dx = max(-dx, 0)
-            dy = max(-dy, 0)
-
-            x[:, ty:ty+h, tx:tx+w] = noise[:, dy:dy+h, dx:dx+w]
-            noise = x
-
-        if sampler_noises is not None:
-            cnt = p.sampler.number_of_needed_noises(p)
-
-            if eta_noise_seed_delta > 0:
-                torch.manual_seed(seed + eta_noise_seed_delta)
-
-            for j in range(cnt):
-                sampler_noises[j].append(devices.randn_without_seed(tuple(noise_shape)))
-
-        xs.append(noise)
-
-    if sampler_noises is not None:
-        p.sampler.sampler_noises = [torch.stack(n).to(shared.device) for n in sampler_noises]
-
-    x = torch.stack(xs).to(shared.device)
-    return x
-
-
-def decode_first_stage(model, x):
-    with devices.autocast(disable=x.dtype == devices.dtype_vae):
-        x = model.decode_first_stage(x)
-
-    return x
-
-
-def get_fixed_seed(seed):
-    if seed is None or seed == '' or seed == -1:
-        return int(random.randrange(4294967294))
-
-    return seed
-
-
-def fix_seed(p):
-    p.seed = get_fixed_seed(p.seed)
-    p.subseed = get_fixed_seed(p.subseed)
-
-
-def create_infotext(p, all_prompts, all_seeds, all_subseeds, comments=None, iteration=0, position_in_batch=0):
-    index = position_in_batch + iteration * p.batch_size
-
-    clip_skip = getattr(p, 'clip_skip', opts.CLIP_stop_at_last_layers)
-
-    generation_params = {
-        "Steps": p.steps,
-        "Sampler": p.sampler_name,
-        "CFG scale": p.cfg_scale,
-        "Image CFG scale": getattr(p, 'image_cfg_scale', None),
-        "Seed": all_seeds[index],
-        "Face restoration": (opts.face_restoration_model if p.restore_faces else None),
-        "Size": f"{p.width}x{p.height}",
-        "Model hash": getattr(p, 'sd_model_hash', None if not opts.add_model_hash_to_info or not shared.sd_model.sd_model_hash else shared.sd_model.sd_model_hash),
-        "Model": (None if not opts.add_model_name_to_info or not shared.sd_model.sd_checkpoint_info.model_name else shared.sd_model.sd_checkpoint_info.model_name.replace(',', '').replace(':', '')),
-        "Variation seed": (None if p.subseed_strength == 0 else all_subseeds[index]),
-        "Variation seed strength": (None if p.subseed_strength == 0 else p.subseed_strength),
-        "Seed resize from": (None if p.seed_resize_from_w == 0 or p.seed_resize_from_h == 0 else f"{p.seed_resize_from_w}x{p.seed_resize_from_h}"),
-        "Denoising strength": getattr(p, 'denoising_strength', None),
-        "Conditional mask weight": getattr(p, "inpainting_mask_weight", shared.opts.inpainting_mask_weight) if p.is_using_inpainting_conditioning else None,
-        "Clip skip": None if clip_skip <= 1 else clip_skip,
-        "ENSD": None if opts.eta_noise_seed_delta == 0 else opts.eta_noise_seed_delta,
-    }
-
-    generation_params.update(p.extra_generation_params)
-
-    generation_params_text = ", ".join([k if k == v else f'{k}: {generation_parameters_copypaste.quote(v)}' for k, v in generation_params.items() if v is not None])
-
-    negative_prompt_text = "\nNegative prompt: " + p.all_negative_prompts[index] if p.all_negative_prompts[index] else ""
-
-    return f"{all_prompts[index]}{negative_prompt_text}\n{generation_params_text}".strip()
-
-
-def process_images(p: StableDiffusionProcessing) -> Processed:
-    stored_opts = {k: opts.data[k] for k in p.override_settings.keys()}
-
-    try:
-        for k, v in p.override_settings.items():
-            setattr(opts, k, v)
-
-            if k == 'sd_model_checkpoint':
-                sd_models.reload_model_weights()
-
-            if k == 'sd_vae':
-                sd_vae.reload_vae_weights()
-
-        res = process_images_inner(p)
-
-    finally:
-        # restore opts to original state
-        if p.override_settings_restore_afterwards:
-            for k, v in stored_opts.items():
-                setattr(opts, k, v)
-                if k == 'sd_model_checkpoint':
-                    sd_models.reload_model_weights()
-
-                if k == 'sd_vae':
-                    sd_vae.reload_vae_weights()
-
-    return res
-
-
-def process_images_inner(p: StableDiffusionProcessing) -> Processed:
-    """this is the main loop that both txt2img and img2img use; it calls func_init once inside all the scopes and func_sample once per batch"""
-
-    if type(p.prompt) == list:
-        assert(len(p.prompt) > 0)
-    else:
-        assert p.prompt is not None
-
-    devices.torch_gc()
-
-    seed = get_fixed_seed(p.seed)
-    subseed = get_fixed_seed(p.subseed)
-
-    modules.sd_hijack.model_hijack.apply_circular(p.tiling)
-    modules.sd_hijack.model_hijack.clear_comments()
-
-    comments = {}
-
-    if type(p.prompt) == list:
-        p.all_prompts = [shared.prompt_styles.apply_styles_to_prompt(x, p.styles) for x in p.prompt]
-    else:
-        p.all_prompts = p.batch_size * p.n_iter * [shared.prompt_styles.apply_styles_to_prompt(p.prompt, p.styles)]
-
-    if type(p.negative_prompt) == list:
-        p.all_negative_prompts = [shared.prompt_styles.apply_negative_styles_to_prompt(x, p.styles) for x in p.negative_prompt]
-    else:
-        p.all_negative_prompts = p.batch_size * p.n_iter * [shared.prompt_styles.apply_negative_styles_to_prompt(p.negative_prompt, p.styles)]
-
-    if type(p) == StableDiffusionProcessingTxt2Img:
-        if p.enable_hr and p.hr_prompt == '':
-            p.all_hr_prompts, p.all_hr_negative_prompts = p.all_prompts, p.all_negative_prompts
-        elif p.enable_hr and p.hr_prompt != '':
-            if type(p.prompt) == list:
-                p.all_hr_prompts = [shared.prompt_styles.apply_styles_to_prompt(x, p.styles) for x in p.hr_prompt]
-            else:
-                p.all_hr_prompts = p.batch_size * p.n_iter * [shared.prompt_styles.apply_styles_to_prompt(p.hr_prompt, p.styles)]
-
-            if type(p.negative_prompt) == list:
-                p.all_hr_negative_prompts = [shared.prompt_styles.apply_negative_styles_to_prompt(x, p.styles) for x in p.hr_negative_prompt]
-            else:
-                p.all_hr_negative_prompts = p.batch_size * p.n_iter * [shared.prompt_styles.apply_negative_styles_to_prompt(p.hr_negative_prompt, p.styles)]
-
-    if type(seed) == list:
-        p.all_seeds = seed
-    else:
-        p.all_seeds = [int(seed) + (x if p.subseed_strength == 0 else 0) for x in range(len(p.all_prompts))]
-
-    if type(subseed) == list:
-        p.all_subseeds = subseed
-    else:
-        p.all_subseeds = [int(subseed) + x for x in range(len(p.all_prompts))]
-
-    def infotext(iteration=0, position_in_batch=0):
-        return create_infotext(p, p.all_prompts, p.all_seeds, p.all_subseeds, comments, iteration, position_in_batch)
-
-    if os.path.exists(cmd_opts.embeddings_dir) and not p.do_not_reload_embeddings:
-        model_hijack.embedding_db.load_textual_inversion_embeddings()
-
-    if p.scripts is not None:
-        p.scripts.process(p)
-
-    infotexts = []
-    output_images = []
-
-    cached_uc = [None, None]
-    cached_c = [None, None]
-
-    def get_conds_with_caching(function, required_prompts, steps, cache):
-        """
-        Returns the result of calling function(shared.sd_model, required_prompts, steps)
-        using a cache to store the result if the same arguments have been used before.
-
-        cache is an array containing two elements. The first element is a tuple
-        representing the previously used arguments, or None if no arguments
-        have been used before. The second element is where the previously
-        computed result is stored.
-        """
-
-        if cache[0] is not None and (required_prompts, steps) == cache[0]:
-            return cache[1]
-
-        with devices.autocast():
-            cache[1] = function(shared.sd_model, required_prompts, steps)
-
-        cache[0] = (required_prompts, steps)
-        return cache[1]
-
-    with torch.no_grad(), p.sd_model.ema_scope():
-        with devices.autocast():
-            p.init(p.all_prompts, p.all_seeds, p.all_subseeds)
-
-            # for OSX, loading the model during sampling changes the generated picture, so it is loaded here
-            if shared.opts.live_previews_enable and opts.show_progress_type == "Approx NN":
-                sd_vae_approx.model()
-
-        if state.job_count == -1:
-            state.job_count = p.n_iter
-
-        for n in range(p.n_iter):
-            p.iteration = n
-
-            if state.skipped:
-                state.skipped = False
-
-            if state.interrupted:
-                break
-
-            prompts = p.all_prompts[n * p.batch_size:(n + 1) * p.batch_size]
-            negative_prompts = p.all_negative_prompts[n * p.batch_size:(n + 1) * p.batch_size]
-
-            if type(p) == StableDiffusionProcessingTxt2Img:
-                if p.enable_hr:
-                    if p.hr_prompt == '':
-                        hr_prompts, hr_negative_prompts = prompts, negative_prompts
-                    else:
-                        hr_prompts = p.all_hr_prompts[n * p.batch_size:(n + 1) * p.batch_size]
-                        hr_negative_prompts = p.all_negative_prompts[n * p.batch_size:(n + 1) * p.batch_size]
-
-            seeds = p.all_seeds[n * p.batch_size:(n + 1) * p.batch_size]
-            subseeds = p.all_subseeds[n * p.batch_size:(n + 1) * p.batch_size]
-
-            if len(prompts) == 0:
-                break
-
-            prompts, extra_network_data = extra_networks.parse_prompts(prompts)
-<<<<<<< HEAD
-            if type(p) == StableDiffusionProcessingTxt2Img:
-                if p.enable_hr and hr_prompts != prompts:
-                    _, hr_extra_network_data = extra_networks.parse_prompts(hr_prompts)
-                    extra_network_data.update(hr_extra_network_data)
-
-
-=======
->>>>>>> 0cc0ee1b
-
-            if not p.disable_extra_networks:
-                with devices.autocast():
-                    extra_networks.activate(p, extra_network_data)
-
-            if p.scripts is not None:
-                p.scripts.process_batch(p, batch_number=n, prompts=prompts, seeds=seeds, subseeds=subseeds)
-
-            # params.txt should be saved after scripts.process_batch, since the
-            # infotext could be modified by that callback
-            # Example: a wildcard processed by process_batch sets an extra model
-            # strength, which is saved as "Model Strength: 1.0" in the infotext
-            if n == 0:
-                with open(os.path.join(paths.data_path, "params.txt"), "w", encoding="utf8") as file:
-                    processed = Processed(p, [], p.seed, "")
-                    file.write(processed.infotext(p, 0))
-
-            uc = get_conds_with_caching(prompt_parser.get_learned_conditioning, negative_prompts, p.steps, cached_uc)
-            c = get_conds_with_caching(prompt_parser.get_multicond_learned_conditioning, prompts, p.steps, cached_c)
-
-            if type(p) == StableDiffusionProcessingTxt2Img:
-                if p.enable_hr:
-                    if prompts != hr_prompts:
-                        hr_uc = get_conds_with_caching(prompt_parser.get_learned_conditioning, hr_negative_prompts, p.steps, cached_uc)
-                        hr_c = get_conds_with_caching(prompt_parser.get_multicond_learned_conditioning, hr_prompts, p.steps, cached_c)
-                    else:
-                        hr_uc, hr_c = uc, c
-
-            if len(model_hijack.comments) > 0:
-                for comment in model_hijack.comments:
-                    comments[comment] = 1
-
-            if p.n_iter > 1:
-                shared.state.job = f"Batch {n+1} out of {p.n_iter}"
-
-
-            with devices.without_autocast() if devices.unet_needs_upcast else devices.autocast():
-                if type(p) == StableDiffusionProcessingTxt2Img:
-                    if p.enable_hr:
-                        samples_ddim = p.sample(conditioning=c, unconditional_conditioning=uc, hr_conditioning=hr_c, hr_unconditional_conditioning=hr_uc, seeds=seeds, subseeds=subseeds, subseed_strength=p.subseed_strength, prompts=prompts)
-                else:
-                    samples_ddim = p.sample(conditioning=c, unconditional_conditioning=uc, seeds=seeds, subseeds=subseeds, subseed_strength=p.subseed_strength, prompts=prompts)
-
-            x_samples_ddim = [decode_first_stage(p.sd_model, samples_ddim[i:i+1].to(dtype=devices.dtype_vae))[0].cpu() for i in range(samples_ddim.size(0))]
-            for x in x_samples_ddim:
-                devices.test_for_nans(x, "vae")
-
-            x_samples_ddim = torch.stack(x_samples_ddim).float()
-            x_samples_ddim = torch.clamp((x_samples_ddim + 1.0) / 2.0, min=0.0, max=1.0)
-
-            del samples_ddim
-
-            if shared.cmd_opts.lowvram or shared.cmd_opts.medvram:
-                lowvram.send_everything_to_cpu()
-
-            devices.torch_gc()
-
-            if p.scripts is not None:
-                p.scripts.postprocess_batch(p, x_samples_ddim, batch_number=n)
-
-            for i, x_sample in enumerate(x_samples_ddim):
-                x_sample = 255. * np.moveaxis(x_sample.cpu().numpy(), 0, 2)
-                x_sample = x_sample.astype(np.uint8)
-
-                if p.restore_faces:
-                    if opts.save and not p.do_not_save_samples and opts.save_images_before_face_restoration:
-                        images.save_image(Image.fromarray(x_sample), p.outpath_samples, "", seeds[i], prompts[i], opts.samples_format, info=infotext(n, i), p=p, suffix="-before-face-restoration")
-
-                    devices.torch_gc()
-
-                    x_sample = modules.face_restoration.restore_faces(x_sample)
-                    devices.torch_gc()
-
-                image = Image.fromarray(x_sample)
-
-                if p.scripts is not None:
-                    pp = scripts.PostprocessImageArgs(image)
-                    p.scripts.postprocess_image(p, pp)
-                    image = pp.image
-
-                if p.color_corrections is not None and i < len(p.color_corrections):
-                    if opts.save and not p.do_not_save_samples and opts.save_images_before_color_correction:
-                        image_without_cc = apply_overlay(image, p.paste_to, i, p.overlay_images)
-                        images.save_image(image_without_cc, p.outpath_samples, "", seeds[i], prompts[i], opts.samples_format, info=infotext(n, i), p=p, suffix="-before-color-correction")
-                    image = apply_color_correction(p.color_corrections[i], image)
-
-                image = apply_overlay(image, p.paste_to, i, p.overlay_images)
-
-                if opts.samples_save and not p.do_not_save_samples:
-                    images.save_image(image, p.outpath_samples, "", seeds[i], prompts[i], opts.samples_format, info=infotext(n, i), p=p)
-
-                text = infotext(n, i)
-                infotexts.append(text)
-                if opts.enable_pnginfo:
-                    image.info["parameters"] = text
-                output_images.append(image)
-
-            del x_samples_ddim
-
-            devices.torch_gc()
-
-            state.nextjob()
-
-        p.color_corrections = None
-
-        index_of_first_image = 0
-        unwanted_grid_because_of_img_count = len(output_images) < 2 and opts.grid_only_if_multiple
-        if (opts.return_grid or opts.grid_save) and not p.do_not_save_grid and not unwanted_grid_because_of_img_count:
-            grid = images.image_grid(output_images, p.batch_size)
-
-            if opts.return_grid:
-                text = infotext()
-                infotexts.insert(0, text)
-                if opts.enable_pnginfo:
-                    grid.info["parameters"] = text
-                output_images.insert(0, grid)
-                index_of_first_image = 1
-
-            if opts.grid_save:
-                images.save_image(grid, p.outpath_grids, "grid", p.all_seeds[0], p.all_prompts[0], opts.grid_format, info=infotext(), short_filename=not opts.grid_extended_filename, p=p, grid=True)
-
-    if not p.disable_extra_networks:
-        extra_networks.deactivate(p, extra_network_data)
-
-    devices.torch_gc()
-
-    res = Processed(p, output_images, p.all_seeds[0], infotext(), comments="".join(["\n\n" + x for x in comments]), subseed=p.all_subseeds[0], index_of_first_image=index_of_first_image, infotexts=infotexts)
-
-    if p.scripts is not None:
-        p.scripts.postprocess(p, res)
-
-    return res
-
-
-def old_hires_fix_first_pass_dimensions(width, height):
-    """old algorithm for auto-calculating first pass size"""
-
-    desired_pixel_count = 512 * 512
-    actual_pixel_count = width * height
-    scale = math.sqrt(desired_pixel_count / actual_pixel_count)
-    width = math.ceil(scale * width / 64) * 64
-    height = math.ceil(scale * height / 64) * 64
-
-    return width, height
-
-
-class StableDiffusionProcessingTxt2Img(StableDiffusionProcessing):
-    sampler = None
-
-    def __init__(self, enable_hr: bool = False, denoising_strength: float = 0.75, firstphase_width: int = 0, firstphase_height: int = 0, hr_scale: float = 2.0, hr_upscaler: str = None, hr_second_pass_steps: int = 0, hr_resize_x: int = 0, hr_resize_y: int = 0, hr_sampler: str = '---', hr_prompt: str = '', hr_negative_prompt: str = '', **kwargs):
-        super().__init__(**kwargs)
-        self.enable_hr = enable_hr
-        self.denoising_strength = denoising_strength
-        self.hr_scale = hr_scale
-        self.hr_upscaler = hr_upscaler
-        self.hr_second_pass_steps = hr_second_pass_steps
-        self.hr_resize_x = hr_resize_x
-        self.hr_resize_y = hr_resize_y
-        self.hr_upscale_to_x = hr_resize_x
-        self.hr_upscale_to_y = hr_resize_y
-        self.hr_sampler = hr_sampler
-        self.hr_prompt = hr_prompt if hr_prompt != '' else ''
-        self.hr_negative_prompt = hr_negative_prompt if hr_negative_prompt != '' else ''
-        self.all_hr_prompts = None
-        self.all_hr_negative_prompts = None
-
-        if firstphase_width != 0 or firstphase_height != 0:
-            self.hr_upscale_to_x = self.width
-            self.hr_upscale_to_y = self.height
-            self.width = firstphase_width
-            self.height = firstphase_height
-
-        self.truncate_x = 0
-        self.truncate_y = 0
-        self.applied_old_hires_behavior_to = None
-
-    def init(self, all_prompts, all_seeds, all_subseeds):
-        if self.enable_hr:
-            if self.hr_sampler != '---':
-                self.extra_generation_params["Hires sampler"] = self.hr_sampler
-
-            if self.hr_prompt != '':
-                self.extra_generation_params["Hires prompt"] = f'({self.hr_prompt.replace(",", ";")})'
-                self.extra_generation_params["Hires negative prompt"] = f'({self.hr_negative_prompt.replace(",", ";")})'
-
-            if opts.use_old_hires_fix_width_height and self.applied_old_hires_behavior_to != (self.width, self.height):
-                self.hr_resize_x = self.width
-                self.hr_resize_y = self.height
-                self.hr_upscale_to_x = self.width
-                self.hr_upscale_to_y = self.height
-
-                self.width, self.height = old_hires_fix_first_pass_dimensions(self.width, self.height)
-                self.applied_old_hires_behavior_to = (self.width, self.height)
-
-            if self.hr_resize_x == 0 and self.hr_resize_y == 0:
-                self.extra_generation_params["Hires upscale"] = self.hr_scale
-                self.hr_upscale_to_x = int(self.width * self.hr_scale)
-                self.hr_upscale_to_y = int(self.height * self.hr_scale)
-            else:
-                self.extra_generation_params["Hires resize"] = f"{self.hr_resize_x}x{self.hr_resize_y}"
-
-                if self.hr_resize_y == 0:
-                    self.hr_upscale_to_x = self.hr_resize_x
-                    self.hr_upscale_to_y = self.hr_resize_x * self.height // self.width
-                elif self.hr_resize_x == 0:
-                    self.hr_upscale_to_x = self.hr_resize_y * self.width // self.height
-                    self.hr_upscale_to_y = self.hr_resize_y
-                else:
-                    target_w = self.hr_resize_x
-                    target_h = self.hr_resize_y
-                    src_ratio = self.width / self.height
-                    dst_ratio = self.hr_resize_x / self.hr_resize_y
-
-                    if src_ratio < dst_ratio:
-                        self.hr_upscale_to_x = self.hr_resize_x
-                        self.hr_upscale_to_y = self.hr_resize_x * self.height // self.width
-                    else:
-                        self.hr_upscale_to_x = self.hr_resize_y * self.width // self.height
-                        self.hr_upscale_to_y = self.hr_resize_y
-
-                    self.truncate_x = (self.hr_upscale_to_x - target_w) // opt_f
-                    self.truncate_y = (self.hr_upscale_to_y - target_h) // opt_f
-
-            # special case: the user has chosen to do nothing
-            if self.hr_upscale_to_x == self.width and self.hr_upscale_to_y == self.height:
-                self.enable_hr = False
-                self.denoising_strength = None
-                self.extra_generation_params.pop("Hires upscale", None)
-                self.extra_generation_params.pop("Hires resize", None)
-                return
-
-            if not state.processing_has_refined_job_count:
-                if state.job_count == -1:
-                    state.job_count = self.n_iter
-
-                shared.total_tqdm.updateTotal((self.steps + (self.hr_second_pass_steps or self.steps)) * state.job_count)
-                state.job_count = state.job_count * 2
-                state.processing_has_refined_job_count = True
-
-            if self.hr_second_pass_steps:
-                self.extra_generation_params["Hires steps"] = self.hr_second_pass_steps
-
-            if self.hr_upscaler is not None:
-                self.extra_generation_params["Hires upscaler"] = self.hr_upscaler
-
-    def sample(self, conditioning, unconditional_conditioning, seeds, subseeds, subseed_strength, prompts, hr_conditioning=None, hr_unconditional_conditioning=None):
-        self.sampler = sd_samplers.create_sampler(self.sampler_name, self.sd_model)
-
-        latent_scale_mode = shared.latent_upscale_modes.get(self.hr_upscaler, None) if self.hr_upscaler is not None else shared.latent_upscale_modes.get(shared.latent_upscale_default_mode, "nearest")
-        if self.enable_hr and latent_scale_mode is None:
-            assert len([x for x in shared.sd_upscalers if x.name == self.hr_upscaler]) > 0, f"could not find upscaler named {self.hr_upscaler}"
-
-        x = create_random_tensors([opt_C, self.height // opt_f, self.width // opt_f], seeds=seeds, subseeds=subseeds, subseed_strength=self.subseed_strength, seed_resize_from_h=self.seed_resize_from_h, seed_resize_from_w=self.seed_resize_from_w, p=self)
-        samples = self.sampler.sample(self, x, conditioning, unconditional_conditioning, image_conditioning=self.txt2img_image_conditioning(x))
-
-        if not self.enable_hr:
-            return samples
-
-        target_width = self.hr_upscale_to_x
-        target_height = self.hr_upscale_to_y
-
-        def save_intermediate(image, index):
-            """saves image before applying hires fix, if enabled in options; takes as an argument either an image or batch with latent space images"""
-
-            if not opts.save or self.do_not_save_samples or not opts.save_images_before_highres_fix:
-                return
-
-            if not isinstance(image, Image.Image):
-                image = sd_samplers.sample_to_image(image, index, approximation=0)
-
-            info = create_infotext(self, self.all_prompts, self.all_seeds, self.all_subseeds, [], iteration=self.iteration, position_in_batch=index)
-            images.save_image(image, self.outpath_samples, "", seeds[index], prompts[index], opts.samples_format, info=info, suffix="-before-highres-fix")
-
-        if latent_scale_mode is not None:
-            for i in range(samples.shape[0]):
-                save_intermediate(samples, i)
-
-            samples = torch.nn.functional.interpolate(samples, size=(target_height // opt_f, target_width // opt_f), mode=latent_scale_mode["mode"], antialias=latent_scale_mode["antialias"])
-
-            # Avoid making the inpainting conditioning unless necessary as
-            # this does need some extra compute to decode / encode the image again.
-            if getattr(self, "inpainting_mask_weight", shared.opts.inpainting_mask_weight) < 1.0:
-                image_conditioning = self.img2img_image_conditioning(decode_first_stage(self.sd_model, samples), samples)
-            else:
-                image_conditioning = self.txt2img_image_conditioning(samples)
-        else:
-            decoded_samples = decode_first_stage(self.sd_model, samples)
-            lowres_samples = torch.clamp((decoded_samples + 1.0) / 2.0, min=0.0, max=1.0)
-
-            batch_images = []
-            for i, x_sample in enumerate(lowres_samples):
-                x_sample = 255. * np.moveaxis(x_sample.cpu().numpy(), 0, 2)
-                x_sample = x_sample.astype(np.uint8)
-                image = Image.fromarray(x_sample)
-
-                save_intermediate(image, i)
-
-                image = images.resize_image(0, image, target_width, target_height, upscaler_name=self.hr_upscaler)
-                image = np.array(image).astype(np.float32) / 255.0
-                image = np.moveaxis(image, 2, 0)
-                batch_images.append(image)
-
-            decoded_samples = torch.from_numpy(np.array(batch_images))
-            decoded_samples = decoded_samples.to(shared.device)
-            decoded_samples = 2. * decoded_samples - 1.
-
-            samples = self.sd_model.get_first_stage_encoding(self.sd_model.encode_first_stage(decoded_samples))
-
-            image_conditioning = self.img2img_image_conditioning(decoded_samples, samples)
-
-        shared.state.nextjob()
-
-        img2img_sampler_name = self.sampler_name if self.sampler_name != 'PLMS' else 'DDIM'  # PLMS does not support img2img so we just silently switch ot DDIM
-
-        if self.hr_sampler == '---':
-            pass
-        else:
-            img2img_sampler_name = self.hr_sampler
-
-        self.sampler = sd_samplers.create_sampler(img2img_sampler_name, self.sd_model)
-
-        samples = samples[:, :, self.truncate_y//2:samples.shape[2]-(self.truncate_y+1)//2, self.truncate_x//2:samples.shape[3]-(self.truncate_x+1)//2]
-
-        noise = create_random_tensors(samples.shape[1:], seeds=seeds, subseeds=subseeds, subseed_strength=subseed_strength, p=self)
-
-        # GC now before running the next img2img to prevent running out of memory
-        x = None
-        devices.torch_gc()
-
-        samples = self.sampler.sample_img2img(self, samples, noise, hr_conditioning, hr_unconditional_conditioning, steps=self.hr_second_pass_steps or self.steps, image_conditioning=image_conditioning)
-
-        return samples
-
-
-class StableDiffusionProcessingImg2Img(StableDiffusionProcessing):
-    sampler = None
-
-    def __init__(self, init_images: list = None, resize_mode: int = 0, denoising_strength: float = 0.75, image_cfg_scale: float = None, mask: Any = None, mask_blur: int = 4, inpainting_fill: int = 0, inpaint_full_res: bool = True, inpaint_full_res_padding: int = 0, inpainting_mask_invert: int = 0, initial_noise_multiplier: float = None, **kwargs):
-        super().__init__(**kwargs)
-
-        self.init_images = init_images
-        self.resize_mode: int = resize_mode
-        self.denoising_strength: float = denoising_strength
-        self.image_cfg_scale: float = image_cfg_scale if shared.sd_model.cond_stage_key == "edit" else None
-        self.init_latent = None
-        self.image_mask = mask
-        self.latent_mask = None
-        self.mask_for_overlay = None
-        self.mask_blur = mask_blur
-        self.inpainting_fill = inpainting_fill
-        self.inpaint_full_res = inpaint_full_res
-        self.inpaint_full_res_padding = inpaint_full_res_padding
-        self.inpainting_mask_invert = inpainting_mask_invert
-        self.initial_noise_multiplier = opts.initial_noise_multiplier if initial_noise_multiplier is None else initial_noise_multiplier
-        self.mask = None
-        self.nmask = None
-        self.image_conditioning = None
-
-    def init(self, all_prompts, all_seeds, all_subseeds):
-        self.sampler = sd_samplers.create_sampler(self.sampler_name, self.sd_model)
-        crop_region = None
-
-        image_mask = self.image_mask
-
-        if image_mask is not None:
-            image_mask = image_mask.convert('L')
-
-            if self.inpainting_mask_invert:
-                image_mask = ImageOps.invert(image_mask)
-
-            if self.mask_blur > 0:
-                image_mask = image_mask.filter(ImageFilter.GaussianBlur(self.mask_blur))
-
-            if self.inpaint_full_res:
-                self.mask_for_overlay = image_mask
-                mask = image_mask.convert('L')
-                crop_region = masking.get_crop_region(np.array(mask), self.inpaint_full_res_padding)
-                crop_region = masking.expand_crop_region(crop_region, self.width, self.height, mask.width, mask.height)
-                x1, y1, x2, y2 = crop_region
-
-                mask = mask.crop(crop_region)
-                image_mask = images.resize_image(2, mask, self.width, self.height)
-                self.paste_to = (x1, y1, x2-x1, y2-y1)
-            else:
-                image_mask = images.resize_image(self.resize_mode, image_mask, self.width, self.height)
-                np_mask = np.array(image_mask)
-                np_mask = np.clip((np_mask.astype(np.float32)) * 2, 0, 255).astype(np.uint8)
-                self.mask_for_overlay = Image.fromarray(np_mask)
-
-            self.overlay_images = []
-
-        latent_mask = self.latent_mask if self.latent_mask is not None else image_mask
-
-        add_color_corrections = opts.img2img_color_correction and self.color_corrections is None
-        if add_color_corrections:
-            self.color_corrections = []
-        imgs = []
-        for img in self.init_images:
-            image = images.flatten(img, opts.img2img_background_color)
-
-            if crop_region is None and self.resize_mode != 3:
-                image = images.resize_image(self.resize_mode, image, self.width, self.height)
-
-            if image_mask is not None:
-                image_masked = Image.new('RGBa', (image.width, image.height))
-                image_masked.paste(image.convert("RGBA").convert("RGBa"), mask=ImageOps.invert(self.mask_for_overlay.convert('L')))
-
-                self.overlay_images.append(image_masked.convert('RGBA'))
-
-            # crop_region is not None if we are doing inpaint full res
-            if crop_region is not None:
-                image = image.crop(crop_region)
-                image = images.resize_image(2, image, self.width, self.height)
-
-            if image_mask is not None:
-                if self.inpainting_fill != 1:
-                    image = masking.fill(image, latent_mask)
-
-            if add_color_corrections:
-                self.color_corrections.append(setup_color_correction(image))
-
-            image = np.array(image).astype(np.float32) / 255.0
-            image = np.moveaxis(image, 2, 0)
-
-            imgs.append(image)
-
-        if len(imgs) == 1:
-            batch_images = np.expand_dims(imgs[0], axis=0).repeat(self.batch_size, axis=0)
-            if self.overlay_images is not None:
-                self.overlay_images = self.overlay_images * self.batch_size
-
-            if self.color_corrections is not None and len(self.color_corrections) == 1:
-                self.color_corrections = self.color_corrections * self.batch_size
-
-        elif len(imgs) <= self.batch_size:
-            self.batch_size = len(imgs)
-            batch_images = np.array(imgs)
-        else:
-            raise RuntimeError(f"bad number of images passed: {len(imgs)}; expecting {self.batch_size} or less")
-
-        image = torch.from_numpy(batch_images)
-        image = 2. * image - 1.
-        image = image.to(shared.device)
-
-        self.init_latent = self.sd_model.get_first_stage_encoding(self.sd_model.encode_first_stage(image))
-
-        if self.resize_mode == 3:
-            self.init_latent = torch.nn.functional.interpolate(self.init_latent, size=(self.height // opt_f, self.width // opt_f), mode="bilinear")
-
-        if image_mask is not None:
-            init_mask = latent_mask
-            latmask = init_mask.convert('RGB').resize((self.init_latent.shape[3], self.init_latent.shape[2]))
-            latmask = np.moveaxis(np.array(latmask, dtype=np.float32), 2, 0) / 255
-            latmask = latmask[0]
-            latmask = np.around(latmask)
-            latmask = np.tile(latmask[None], (4, 1, 1))
-
-            self.mask = torch.asarray(1.0 - latmask).to(shared.device).type(self.sd_model.dtype)
-            self.nmask = torch.asarray(latmask).to(shared.device).type(self.sd_model.dtype)
-
-            # this needs to be fixed to be done in sample() using actual seeds for batches
-            if self.inpainting_fill == 2:
-                self.init_latent = self.init_latent * self.mask + create_random_tensors(self.init_latent.shape[1:], all_seeds[0:self.init_latent.shape[0]]) * self.nmask
-            elif self.inpainting_fill == 3:
-                self.init_latent = self.init_latent * self.mask
-
-        self.image_conditioning = self.img2img_image_conditioning(image, self.init_latent, image_mask)
-
-    def sample(self, conditioning, unconditional_conditioning, seeds, subseeds, subseed_strength, prompts):
-        x = create_random_tensors([opt_C, self.height // opt_f, self.width // opt_f], seeds=seeds, subseeds=subseeds, subseed_strength=self.subseed_strength, seed_resize_from_h=self.seed_resize_from_h, seed_resize_from_w=self.seed_resize_from_w, p=self)
-
-        if self.initial_noise_multiplier != 1.0:
-            self.extra_generation_params["Noise multiplier"] = self.initial_noise_multiplier
-            x *= self.initial_noise_multiplier
-
-        samples = self.sampler.sample_img2img(self, self.init_latent, x, conditioning, unconditional_conditioning, image_conditioning=self.image_conditioning)
-
-        if self.mask is not None:
-            samples = samples * self.nmask + self.init_latent * self.mask
-
-        del x
-        devices.torch_gc()
-
-        return samples
+import json
+import math
+import os
+import sys
+import warnings
+
+import torch
+import numpy as np
+from PIL import Image, ImageFilter, ImageOps
+import random
+import cv2
+from skimage import exposure
+from typing import Any, Dict, List, Optional
+
+import modules.sd_hijack
+from modules import devices, prompt_parser, masking, sd_samplers, lowvram, generation_parameters_copypaste, script_callbacks, extra_networks, sd_vae_approx, scripts
+from modules.sd_hijack import model_hijack
+from modules.shared import opts, cmd_opts, state
+import modules.shared as shared
+import modules.paths as paths
+import modules.face_restoration
+import modules.images as images
+import modules.styles
+import modules.sd_models as sd_models
+import modules.sd_vae as sd_vae
+import logging
+from ldm.data.util import AddMiDaS
+from ldm.models.diffusion.ddpm import LatentDepth2ImageDiffusion
+
+from einops import repeat, rearrange
+from blendmodes.blend import blendLayers, BlendType
+
+# some of those options should not be changed at all because they would break the model, so I removed them from options.
+opt_C = 4
+opt_f = 8
+
+
+def setup_color_correction(image):
+    logging.info("Calibrating color correction.")
+    correction_target = cv2.cvtColor(np.asarray(image.copy()), cv2.COLOR_RGB2LAB)
+    return correction_target
+
+
+def apply_color_correction(correction, original_image):
+    logging.info("Applying color correction.")
+    image = Image.fromarray(cv2.cvtColor(exposure.match_histograms(
+        cv2.cvtColor(
+            np.asarray(original_image),
+            cv2.COLOR_RGB2LAB
+        ),
+        correction,
+        channel_axis=2
+    ), cv2.COLOR_LAB2RGB).astype("uint8"))
+
+    image = blendLayers(image, original_image, BlendType.LUMINOSITY)
+
+    return image
+
+
+def apply_overlay(image, paste_loc, index, overlays):
+    if overlays is None or index >= len(overlays):
+        return image
+
+    overlay = overlays[index]
+
+    if paste_loc is not None:
+        x, y, w, h = paste_loc
+        base_image = Image.new('RGBA', (overlay.width, overlay.height))
+        image = images.resize_image(1, image, w, h)
+        base_image.paste(image, (x, y))
+        image = base_image
+
+    image = image.convert('RGBA')
+    image.alpha_composite(overlay)
+    image = image.convert('RGB')
+
+    return image
+
+
+def txt2img_image_conditioning(sd_model, x, width, height):
+    if sd_model.model.conditioning_key not in {'hybrid', 'concat'}:
+        # Dummy zero conditioning if we're not using inpainting model.
+        # Still takes up a bit of memory, but no encoder call.
+        # Pretty sure we can just make this a 1x1 image since its not going to be used besides its batch size.
+        return x.new_zeros(x.shape[0], 5, 1, 1, dtype=x.dtype, device=x.device)
+
+    # The "masked-image" in this case will just be all zeros since the entire image is masked.
+    image_conditioning = torch.zeros(x.shape[0], 3, height, width, device=x.device)
+    image_conditioning = sd_model.get_first_stage_encoding(sd_model.encode_first_stage(image_conditioning))
+
+    # Add the fake full 1s mask to the first dimension.
+    image_conditioning = torch.nn.functional.pad(image_conditioning, (0, 0, 0, 0, 1, 0), value=1.0)
+    image_conditioning = image_conditioning.to(x.dtype)
+
+    return image_conditioning
+
+
+class StableDiffusionProcessing:
+    """
+    The first set of paramaters: sd_models -> do_not_reload_embeddings represent the minimum required to create a StableDiffusionProcessing
+    """
+    def __init__(self, sd_model=None, outpath_samples=None, outpath_grids=None, prompt: str = "", styles: List[str] = None, seed: int = -1, subseed: int = -1, subseed_strength: float = 0, seed_resize_from_h: int = -1, seed_resize_from_w: int = -1, seed_enable_extras: bool = True, sampler_name: str = None, batch_size: int = 1, n_iter: int = 1, steps: int = 50, cfg_scale: float = 7.0, width: int = 512, height: int = 512, restore_faces: bool = False, tiling: bool = False, do_not_save_samples: bool = False, do_not_save_grid: bool = False, extra_generation_params: Dict[Any, Any] = None, overlay_images: Any = None, negative_prompt: str = None, eta: float = None, do_not_reload_embeddings: bool = False, denoising_strength: float = 0, ddim_discretize: str = None, s_churn: float = 0.0, s_tmax: float = None, s_tmin: float = 0.0, s_noise: float = 1.0, override_settings: Dict[str, Any] = None, override_settings_restore_afterwards: bool = True, sampler_index: int = None, script_args: list = None):
+        if sampler_index is not None:
+            print("sampler_index argument for StableDiffusionProcessing does not do anything; use sampler_name", file=sys.stderr)
+
+        self.outpath_samples: str = outpath_samples
+        self.outpath_grids: str = outpath_grids
+        self.prompt: str = prompt
+        self.prompt_for_display: str = None
+        self.negative_prompt: str = (negative_prompt or "")
+        self.styles: list = styles or []
+        self.seed: int = seed
+        self.subseed: int = subseed
+        self.subseed_strength: float = subseed_strength
+        self.seed_resize_from_h: int = seed_resize_from_h
+        self.seed_resize_from_w: int = seed_resize_from_w
+        self.sampler_name: str = sampler_name
+        self.batch_size: int = batch_size
+        self.n_iter: int = n_iter
+        self.steps: int = steps
+        self.cfg_scale: float = cfg_scale
+        self.width: int = width
+        self.height: int = height
+        self.restore_faces: bool = restore_faces
+        self.tiling: bool = tiling
+        self.do_not_save_samples: bool = do_not_save_samples
+        self.do_not_save_grid: bool = do_not_save_grid
+        self.extra_generation_params: dict = extra_generation_params or {}
+        self.overlay_images = overlay_images
+        self.eta = eta
+        self.do_not_reload_embeddings = do_not_reload_embeddings
+        self.paste_to = None
+        self.color_corrections = None
+        self.denoising_strength: float = denoising_strength
+        self.sampler_noise_scheduler_override = None
+        self.ddim_discretize = ddim_discretize or opts.ddim_discretize
+        self.s_churn = s_churn or opts.s_churn
+        self.s_tmin = s_tmin or opts.s_tmin
+        self.s_tmax = s_tmax or float('inf')  # not representable as a standard ui option
+        self.s_noise = s_noise or opts.s_noise
+        self.override_settings = {k: v for k, v in (override_settings or {}).items() if k not in shared.restricted_opts}
+        self.override_settings_restore_afterwards = override_settings_restore_afterwards
+        self.is_using_inpainting_conditioning = False
+        self.disable_extra_networks = False
+
+        if not seed_enable_extras:
+            self.subseed = -1
+            self.subseed_strength = 0
+            self.seed_resize_from_h = 0
+            self.seed_resize_from_w = 0
+
+        self.scripts = None
+        self.script_args = script_args
+        self.all_prompts = None
+        self.all_negative_prompts = None
+        self.all_seeds = None
+        self.all_subseeds = None
+        self.iteration = 0
+
+    @property
+    def sd_model(self):
+        return shared.sd_model
+
+    def txt2img_image_conditioning(self, x, width=None, height=None):
+        self.is_using_inpainting_conditioning = self.sd_model.model.conditioning_key in {'hybrid', 'concat'}
+
+        return txt2img_image_conditioning(self.sd_model, x, width or self.width, height or self.height)
+
+    def depth2img_image_conditioning(self, source_image):
+        # Use the AddMiDaS helper to Format our source image to suit the MiDaS model
+        transformer = AddMiDaS(model_type="dpt_hybrid")
+        transformed = transformer({"jpg": rearrange(source_image[0], "c h w -> h w c")})
+        midas_in = torch.from_numpy(transformed["midas_in"][None, ...]).to(device=shared.device)
+        midas_in = repeat(midas_in, "1 ... -> n ...", n=self.batch_size)
+
+        conditioning_image = self.sd_model.get_first_stage_encoding(self.sd_model.encode_first_stage(source_image))
+        conditioning = torch.nn.functional.interpolate(
+            self.sd_model.depth_model(midas_in),
+            size=conditioning_image.shape[2:],
+            mode="bicubic",
+            align_corners=False,
+        )
+
+        (depth_min, depth_max) = torch.aminmax(conditioning)
+        conditioning = 2. * (conditioning - depth_min) / (depth_max - depth_min) - 1.
+        return conditioning
+
+    def edit_image_conditioning(self, source_image):
+        conditioning_image = self.sd_model.encode_first_stage(source_image).mode()
+
+        return conditioning_image
+
+    def inpainting_image_conditioning(self, source_image, latent_image, image_mask=None):
+        self.is_using_inpainting_conditioning = True
+
+        # Handle the different mask inputs
+        if image_mask is not None:
+            if torch.is_tensor(image_mask):
+                conditioning_mask = image_mask
+            else:
+                conditioning_mask = np.array(image_mask.convert("L"))
+                conditioning_mask = conditioning_mask.astype(np.float32) / 255.0
+                conditioning_mask = torch.from_numpy(conditioning_mask[None, None])
+
+                # Inpainting model uses a discretized mask as input, so we round to either 1.0 or 0.0
+                conditioning_mask = torch.round(conditioning_mask)
+        else:
+            conditioning_mask = source_image.new_ones(1, 1, *source_image.shape[-2:])
+
+        # Create another latent image, this time with a masked version of the original input.
+        # Smoothly interpolate between the masked and unmasked latent conditioning image using a parameter.
+        conditioning_mask = conditioning_mask.to(device=source_image.device, dtype=source_image.dtype)
+        conditioning_image = torch.lerp(
+            source_image,
+            source_image * (1.0 - conditioning_mask),
+            getattr(self, "inpainting_mask_weight", shared.opts.inpainting_mask_weight)
+        )
+
+        # Encode the new masked image using first stage of network.
+        conditioning_image = self.sd_model.get_first_stage_encoding(self.sd_model.encode_first_stage(conditioning_image))
+
+        # Create the concatenated conditioning tensor to be fed to `c_concat`
+        conditioning_mask = torch.nn.functional.interpolate(conditioning_mask, size=latent_image.shape[-2:])
+        conditioning_mask = conditioning_mask.expand(conditioning_image.shape[0], -1, -1, -1)
+        image_conditioning = torch.cat([conditioning_mask, conditioning_image], dim=1)
+        image_conditioning = image_conditioning.to(shared.device).type(self.sd_model.dtype)
+
+        return image_conditioning
+
+    def img2img_image_conditioning(self, source_image, latent_image, image_mask=None):
+        source_image = devices.cond_cast_float(source_image)
+
+        # HACK: Using introspection as the Depth2Image model doesn't appear to uniquely
+        # identify itself with a field common to all models. The conditioning_key is also hybrid.
+        if isinstance(self.sd_model, LatentDepth2ImageDiffusion):
+            return self.depth2img_image_conditioning(source_image)
+
+        if self.sd_model.cond_stage_key == "edit":
+            return self.edit_image_conditioning(source_image)
+
+        if self.sampler.conditioning_key in {'hybrid', 'concat'}:
+            return self.inpainting_image_conditioning(source_image, latent_image, image_mask=image_mask)
+
+        # Dummy zero conditioning if we're not using inpainting or depth model.
+        return latent_image.new_zeros(latent_image.shape[0], 5, 1, 1)
+
+    def init(self, all_prompts, all_seeds, all_subseeds):
+        pass
+
+    def sample(self, conditioning, unconditional_conditioning, seeds, subseeds, subseed_strength, prompts, hr_conditioning=None, hr_unconditional_conditioning=None):
+        raise NotImplementedError()
+
+    def close(self):
+        self.sampler = None
+
+
+class Processed:
+    def __init__(self, p: StableDiffusionProcessing, images_list, seed=-1, info="", subseed=None, all_prompts=None, all_negative_prompts=None, all_seeds=None, all_subseeds=None, index_of_first_image=0, infotexts=None, comments=""):
+        self.images = images_list
+        self.prompt = p.prompt
+        self.negative_prompt = p.negative_prompt
+        self.seed = seed
+        self.subseed = subseed
+        self.subseed_strength = p.subseed_strength
+        self.info = info
+        self.comments = comments
+        self.width = p.width
+        self.height = p.height
+        self.sampler_name = p.sampler_name
+        self.cfg_scale = p.cfg_scale
+        self.image_cfg_scale = getattr(p, 'image_cfg_scale', None)
+        self.steps = p.steps
+        self.batch_size = p.batch_size
+        self.restore_faces = p.restore_faces
+        self.face_restoration_model = opts.face_restoration_model if p.restore_faces else None
+        self.sd_model_hash = shared.sd_model.sd_model_hash
+        self.seed_resize_from_w = p.seed_resize_from_w
+        self.seed_resize_from_h = p.seed_resize_from_h
+        self.denoising_strength = getattr(p, 'denoising_strength', None)
+        self.extra_generation_params = p.extra_generation_params
+        self.index_of_first_image = index_of_first_image
+        self.styles = p.styles
+        self.job_timestamp = state.job_timestamp
+        self.clip_skip = opts.CLIP_stop_at_last_layers
+
+        self.eta = p.eta
+        self.ddim_discretize = p.ddim_discretize
+        self.s_churn = p.s_churn
+        self.s_tmin = p.s_tmin
+        self.s_tmax = p.s_tmax
+        self.s_noise = p.s_noise
+        self.sampler_noise_scheduler_override = p.sampler_noise_scheduler_override
+        self.prompt = self.prompt if type(self.prompt) != list else self.prompt[0]
+        self.negative_prompt = self.negative_prompt if type(self.negative_prompt) != list else self.negative_prompt[0]
+        self.seed = int(self.seed if type(self.seed) != list else self.seed[0]) if self.seed is not None else -1
+        self.subseed = int(self.subseed if type(self.subseed) != list else self.subseed[0]) if self.subseed is not None else -1
+        self.is_using_inpainting_conditioning = p.is_using_inpainting_conditioning
+
+        self.all_prompts = all_prompts or p.all_prompts or [self.prompt]
+        self.all_negative_prompts = all_negative_prompts or p.all_negative_prompts or [self.negative_prompt]
+        self.all_seeds = all_seeds or p.all_seeds or [self.seed]
+        self.all_subseeds = all_subseeds or p.all_subseeds or [self.subseed]
+        self.infotexts = infotexts or [info]
+
+    def js(self):
+        obj = {
+            "prompt": self.all_prompts[0],
+            "all_prompts": self.all_prompts,
+            "negative_prompt": self.all_negative_prompts[0],
+            "all_negative_prompts": self.all_negative_prompts,
+            "seed": self.seed,
+            "all_seeds": self.all_seeds,
+            "subseed": self.subseed,
+            "all_subseeds": self.all_subseeds,
+            "subseed_strength": self.subseed_strength,
+            "width": self.width,
+            "height": self.height,
+            "sampler_name": self.sampler_name,
+            "cfg_scale": self.cfg_scale,
+            "steps": self.steps,
+            "batch_size": self.batch_size,
+            "restore_faces": self.restore_faces,
+            "face_restoration_model": self.face_restoration_model,
+            "sd_model_hash": self.sd_model_hash,
+            "seed_resize_from_w": self.seed_resize_from_w,
+            "seed_resize_from_h": self.seed_resize_from_h,
+            "denoising_strength": self.denoising_strength,
+            "extra_generation_params": self.extra_generation_params,
+            "index_of_first_image": self.index_of_first_image,
+            "infotexts": self.infotexts,
+            "styles": self.styles,
+            "job_timestamp": self.job_timestamp,
+            "clip_skip": self.clip_skip,
+            "is_using_inpainting_conditioning": self.is_using_inpainting_conditioning,
+        }
+
+        return json.dumps(obj)
+
+    def infotext(self, p: StableDiffusionProcessing, index):
+        return create_infotext(p, self.all_prompts, self.all_seeds, self.all_subseeds, comments=[], position_in_batch=index % self.batch_size, iteration=index // self.batch_size)
+
+
+# from https://discuss.pytorch.org/t/help-regarding-slerp-function-for-generative-model-sampling/32475/3
+def slerp(val, low, high):
+    low_norm = low/torch.norm(low, dim=1, keepdim=True)
+    high_norm = high/torch.norm(high, dim=1, keepdim=True)
+    dot = (low_norm*high_norm).sum(1)
+
+    if dot.mean() > 0.9995:
+        return low * val + high * (1 - val)
+
+    omega = torch.acos(dot)
+    so = torch.sin(omega)
+    res = (torch.sin((1.0-val)*omega)/so).unsqueeze(1)*low + (torch.sin(val*omega)/so).unsqueeze(1) * high
+    return res
+
+
+def create_random_tensors(shape, seeds, subseeds=None, subseed_strength=0.0, seed_resize_from_h=0, seed_resize_from_w=0, p=None):
+    eta_noise_seed_delta = opts.eta_noise_seed_delta or 0
+    xs = []
+
+    # if we have multiple seeds, this means we are working with batch size>1; this then
+    # enables the generation of additional tensors with noise that the sampler will use during its processing.
+    # Using those pre-generated tensors instead of simple torch.randn allows a batch with seeds [100, 101] to
+    # produce the same images as with two batches [100], [101].
+    if p is not None and p.sampler is not None and (len(seeds) > 1 and opts.enable_batch_seeds or eta_noise_seed_delta > 0):
+        sampler_noises = [[] for _ in range(p.sampler.number_of_needed_noises(p))]
+    else:
+        sampler_noises = None
+
+    for i, seed in enumerate(seeds):
+        noise_shape = shape if seed_resize_from_h <= 0 or seed_resize_from_w <= 0 else (shape[0], seed_resize_from_h//8, seed_resize_from_w//8)
+
+        subnoise = None
+        if subseeds is not None:
+            subseed = 0 if i >= len(subseeds) else subseeds[i]
+
+            subnoise = devices.randn(subseed, noise_shape)
+
+        # randn results depend on device; gpu and cpu get different results for same seed;
+        # the way I see it, it's better to do this on CPU, so that everyone gets same result;
+        # but the original script had it like this, so I do not dare change it for now because
+        # it will break everyone's seeds.
+        noise = devices.randn(seed, noise_shape)
+
+        if subnoise is not None:
+            noise = slerp(subseed_strength, noise, subnoise)
+
+        if noise_shape != shape:
+            x = devices.randn(seed, shape)
+            dx = (shape[2] - noise_shape[2]) // 2
+            dy = (shape[1] - noise_shape[1]) // 2
+            w = noise_shape[2] if dx >= 0 else noise_shape[2] + 2 * dx
+            h = noise_shape[1] if dy >= 0 else noise_shape[1] + 2 * dy
+            tx = 0 if dx < 0 else dx
+            ty = 0 if dy < 0 else dy
+            dx = max(-dx, 0)
+            dy = max(-dy, 0)
+
+            x[:, ty:ty+h, tx:tx+w] = noise[:, dy:dy+h, dx:dx+w]
+            noise = x
+
+        if sampler_noises is not None:
+            cnt = p.sampler.number_of_needed_noises(p)
+
+            if eta_noise_seed_delta > 0:
+                torch.manual_seed(seed + eta_noise_seed_delta)
+
+            for j in range(cnt):
+                sampler_noises[j].append(devices.randn_without_seed(tuple(noise_shape)))
+
+        xs.append(noise)
+
+    if sampler_noises is not None:
+        p.sampler.sampler_noises = [torch.stack(n).to(shared.device) for n in sampler_noises]
+
+    x = torch.stack(xs).to(shared.device)
+    return x
+
+
+def decode_first_stage(model, x):
+    with devices.autocast(disable=x.dtype == devices.dtype_vae):
+        x = model.decode_first_stage(x)
+
+    return x
+
+
+def get_fixed_seed(seed):
+    if seed is None or seed == '' or seed == -1:
+        return int(random.randrange(4294967294))
+
+    return seed
+
+
+def fix_seed(p):
+    p.seed = get_fixed_seed(p.seed)
+    p.subseed = get_fixed_seed(p.subseed)
+
+
+def create_infotext(p, all_prompts, all_seeds, all_subseeds, comments=None, iteration=0, position_in_batch=0):
+    index = position_in_batch + iteration * p.batch_size
+
+    clip_skip = getattr(p, 'clip_skip', opts.CLIP_stop_at_last_layers)
+
+    generation_params = {
+        "Steps": p.steps,
+        "Sampler": p.sampler_name,
+        "CFG scale": p.cfg_scale,
+        "Image CFG scale": getattr(p, 'image_cfg_scale', None),
+        "Seed": all_seeds[index],
+        "Face restoration": (opts.face_restoration_model if p.restore_faces else None),
+        "Size": f"{p.width}x{p.height}",
+        "Model hash": getattr(p, 'sd_model_hash', None if not opts.add_model_hash_to_info or not shared.sd_model.sd_model_hash else shared.sd_model.sd_model_hash),
+        "Model": (None if not opts.add_model_name_to_info or not shared.sd_model.sd_checkpoint_info.model_name else shared.sd_model.sd_checkpoint_info.model_name.replace(',', '').replace(':', '')),
+        "Variation seed": (None if p.subseed_strength == 0 else all_subseeds[index]),
+        "Variation seed strength": (None if p.subseed_strength == 0 else p.subseed_strength),
+        "Seed resize from": (None if p.seed_resize_from_w == 0 or p.seed_resize_from_h == 0 else f"{p.seed_resize_from_w}x{p.seed_resize_from_h}"),
+        "Denoising strength": getattr(p, 'denoising_strength', None),
+        "Conditional mask weight": getattr(p, "inpainting_mask_weight", shared.opts.inpainting_mask_weight) if p.is_using_inpainting_conditioning else None,
+        "Clip skip": None if clip_skip <= 1 else clip_skip,
+        "ENSD": None if opts.eta_noise_seed_delta == 0 else opts.eta_noise_seed_delta,
+    }
+
+    generation_params.update(p.extra_generation_params)
+
+    generation_params_text = ", ".join([k if k == v else f'{k}: {generation_parameters_copypaste.quote(v)}' for k, v in generation_params.items() if v is not None])
+
+    negative_prompt_text = "\nNegative prompt: " + p.all_negative_prompts[index] if p.all_negative_prompts[index] else ""
+
+    return f"{all_prompts[index]}{negative_prompt_text}\n{generation_params_text}".strip()
+
+
+def process_images(p: StableDiffusionProcessing) -> Processed:
+    stored_opts = {k: opts.data[k] for k in p.override_settings.keys()}
+
+    try:
+        for k, v in p.override_settings.items():
+            setattr(opts, k, v)
+
+            if k == 'sd_model_checkpoint':
+                sd_models.reload_model_weights()
+
+            if k == 'sd_vae':
+                sd_vae.reload_vae_weights()
+
+        res = process_images_inner(p)
+
+    finally:
+        # restore opts to original state
+        if p.override_settings_restore_afterwards:
+            for k, v in stored_opts.items():
+                setattr(opts, k, v)
+                if k == 'sd_model_checkpoint':
+                    sd_models.reload_model_weights()
+
+                if k == 'sd_vae':
+                    sd_vae.reload_vae_weights()
+
+    return res
+
+
+def process_images_inner(p: StableDiffusionProcessing) -> Processed:
+    """this is the main loop that both txt2img and img2img use; it calls func_init once inside all the scopes and func_sample once per batch"""
+
+    if type(p.prompt) == list:
+        assert(len(p.prompt) > 0)
+    else:
+        assert p.prompt is not None
+
+    devices.torch_gc()
+
+    seed = get_fixed_seed(p.seed)
+    subseed = get_fixed_seed(p.subseed)
+
+    modules.sd_hijack.model_hijack.apply_circular(p.tiling)
+    modules.sd_hijack.model_hijack.clear_comments()
+
+    comments = {}
+
+    if type(p.prompt) == list:
+        p.all_prompts = [shared.prompt_styles.apply_styles_to_prompt(x, p.styles) for x in p.prompt]
+    else:
+        p.all_prompts = p.batch_size * p.n_iter * [shared.prompt_styles.apply_styles_to_prompt(p.prompt, p.styles)]
+
+    if type(p.negative_prompt) == list:
+        p.all_negative_prompts = [shared.prompt_styles.apply_negative_styles_to_prompt(x, p.styles) for x in p.negative_prompt]
+    else:
+        p.all_negative_prompts = p.batch_size * p.n_iter * [shared.prompt_styles.apply_negative_styles_to_prompt(p.negative_prompt, p.styles)]
+
+    if type(p) == StableDiffusionProcessingTxt2Img:
+        if p.enable_hr and p.hr_prompt == '':
+            p.all_hr_prompts, p.all_hr_negative_prompts = p.all_prompts, p.all_negative_prompts
+        elif p.enable_hr and p.hr_prompt != '':
+            if type(p.prompt) == list:
+                p.all_hr_prompts = [shared.prompt_styles.apply_styles_to_prompt(x, p.styles) for x in p.hr_prompt]
+            else:
+                p.all_hr_prompts = p.batch_size * p.n_iter * [shared.prompt_styles.apply_styles_to_prompt(p.hr_prompt, p.styles)]
+
+            if type(p.negative_prompt) == list:
+                p.all_hr_negative_prompts = [shared.prompt_styles.apply_negative_styles_to_prompt(x, p.styles) for x in p.hr_negative_prompt]
+            else:
+                p.all_hr_negative_prompts = p.batch_size * p.n_iter * [shared.prompt_styles.apply_negative_styles_to_prompt(p.hr_negative_prompt, p.styles)]
+
+    if type(seed) == list:
+        p.all_seeds = seed
+    else:
+        p.all_seeds = [int(seed) + (x if p.subseed_strength == 0 else 0) for x in range(len(p.all_prompts))]
+
+    if type(subseed) == list:
+        p.all_subseeds = subseed
+    else:
+        p.all_subseeds = [int(subseed) + x for x in range(len(p.all_prompts))]
+
+    def infotext(iteration=0, position_in_batch=0):
+        return create_infotext(p, p.all_prompts, p.all_seeds, p.all_subseeds, comments, iteration, position_in_batch)
+
+    if os.path.exists(cmd_opts.embeddings_dir) and not p.do_not_reload_embeddings:
+        model_hijack.embedding_db.load_textual_inversion_embeddings()
+
+    if p.scripts is not None:
+        p.scripts.process(p)
+
+    infotexts = []
+    output_images = []
+
+    cached_uc = [None, None]
+    cached_c = [None, None]
+
+    def get_conds_with_caching(function, required_prompts, steps, cache):
+        """
+        Returns the result of calling function(shared.sd_model, required_prompts, steps)
+        using a cache to store the result if the same arguments have been used before.
+
+        cache is an array containing two elements. The first element is a tuple
+        representing the previously used arguments, or None if no arguments
+        have been used before. The second element is where the previously
+        computed result is stored.
+        """
+
+        if cache[0] is not None and (required_prompts, steps) == cache[0]:
+            return cache[1]
+
+        with devices.autocast():
+            cache[1] = function(shared.sd_model, required_prompts, steps)
+
+        cache[0] = (required_prompts, steps)
+        return cache[1]
+
+    with torch.no_grad(), p.sd_model.ema_scope():
+        with devices.autocast():
+            p.init(p.all_prompts, p.all_seeds, p.all_subseeds)
+
+            # for OSX, loading the model during sampling changes the generated picture, so it is loaded here
+            if shared.opts.live_previews_enable and opts.show_progress_type == "Approx NN":
+                sd_vae_approx.model()
+
+        if state.job_count == -1:
+            state.job_count = p.n_iter
+
+        for n in range(p.n_iter):
+            p.iteration = n
+
+            if state.skipped:
+                state.skipped = False
+
+            if state.interrupted:
+                break
+
+            prompts = p.all_prompts[n * p.batch_size:(n + 1) * p.batch_size]
+            negative_prompts = p.all_negative_prompts[n * p.batch_size:(n + 1) * p.batch_size]
+
+            if type(p) == StableDiffusionProcessingTxt2Img:
+                if p.enable_hr:
+                    if p.hr_prompt == '':
+                        hr_prompts, hr_negative_prompts = prompts, negative_prompts
+                    else:
+                        hr_prompts = p.all_hr_prompts[n * p.batch_size:(n + 1) * p.batch_size]
+                        hr_negative_prompts = p.all_negative_prompts[n * p.batch_size:(n + 1) * p.batch_size]
+
+            seeds = p.all_seeds[n * p.batch_size:(n + 1) * p.batch_size]
+            subseeds = p.all_subseeds[n * p.batch_size:(n + 1) * p.batch_size]
+
+            if len(prompts) == 0:
+                break
+
+            prompts, extra_network_data = extra_networks.parse_prompts(prompts)
+
+            if type(p) == StableDiffusionProcessingTxt2Img:
+                if p.enable_hr and hr_prompts != prompts:
+                    _, hr_extra_network_data = extra_networks.parse_prompts(hr_prompts)
+                    extra_network_data.update(hr_extra_network_data)
+
+
+            if not p.disable_extra_networks:
+                with devices.autocast():
+                    extra_networks.activate(p, extra_network_data)
+
+            if p.scripts is not None:
+                p.scripts.process_batch(p, batch_number=n, prompts=prompts, seeds=seeds, subseeds=subseeds)
+
+            # params.txt should be saved after scripts.process_batch, since the
+            # infotext could be modified by that callback
+            # Example: a wildcard processed by process_batch sets an extra model
+            # strength, which is saved as "Model Strength: 1.0" in the infotext
+            if n == 0:
+                with open(os.path.join(paths.data_path, "params.txt"), "w", encoding="utf8") as file:
+                    processed = Processed(p, [], p.seed, "")
+                    file.write(processed.infotext(p, 0))
+
+            uc = get_conds_with_caching(prompt_parser.get_learned_conditioning, negative_prompts, p.steps, cached_uc)
+            c = get_conds_with_caching(prompt_parser.get_multicond_learned_conditioning, prompts, p.steps, cached_c)
+
+            if type(p) == StableDiffusionProcessingTxt2Img:
+                if p.enable_hr:
+                    if prompts != hr_prompts:
+                        hr_uc = get_conds_with_caching(prompt_parser.get_learned_conditioning, hr_negative_prompts, p.steps, cached_uc)
+                        hr_c = get_conds_with_caching(prompt_parser.get_multicond_learned_conditioning, hr_prompts, p.steps, cached_c)
+                    else:
+                        hr_uc, hr_c = uc, c
+
+            if len(model_hijack.comments) > 0:
+                for comment in model_hijack.comments:
+                    comments[comment] = 1
+
+            if p.n_iter > 1:
+                shared.state.job = f"Batch {n+1} out of {p.n_iter}"
+
+
+            with devices.without_autocast() if devices.unet_needs_upcast else devices.autocast():
+                if type(p) == StableDiffusionProcessingTxt2Img:
+                    if p.enable_hr:
+                        samples_ddim = p.sample(conditioning=c, unconditional_conditioning=uc, hr_conditioning=hr_c, hr_unconditional_conditioning=hr_uc, seeds=seeds, subseeds=subseeds, subseed_strength=p.subseed_strength, prompts=prompts)
+                else:
+                    samples_ddim = p.sample(conditioning=c, unconditional_conditioning=uc, seeds=seeds, subseeds=subseeds, subseed_strength=p.subseed_strength, prompts=prompts)
+
+            x_samples_ddim = [decode_first_stage(p.sd_model, samples_ddim[i:i+1].to(dtype=devices.dtype_vae))[0].cpu() for i in range(samples_ddim.size(0))]
+            for x in x_samples_ddim:
+                devices.test_for_nans(x, "vae")
+
+            x_samples_ddim = torch.stack(x_samples_ddim).float()
+            x_samples_ddim = torch.clamp((x_samples_ddim + 1.0) / 2.0, min=0.0, max=1.0)
+
+            del samples_ddim
+
+            if shared.cmd_opts.lowvram or shared.cmd_opts.medvram:
+                lowvram.send_everything_to_cpu()
+
+            devices.torch_gc()
+
+            if p.scripts is not None:
+                p.scripts.postprocess_batch(p, x_samples_ddim, batch_number=n)
+
+            for i, x_sample in enumerate(x_samples_ddim):
+                x_sample = 255. * np.moveaxis(x_sample.cpu().numpy(), 0, 2)
+                x_sample = x_sample.astype(np.uint8)
+
+                if p.restore_faces:
+                    if opts.save and not p.do_not_save_samples and opts.save_images_before_face_restoration:
+                        images.save_image(Image.fromarray(x_sample), p.outpath_samples, "", seeds[i], prompts[i], opts.samples_format, info=infotext(n, i), p=p, suffix="-before-face-restoration")
+
+                    devices.torch_gc()
+
+                    x_sample = modules.face_restoration.restore_faces(x_sample)
+                    devices.torch_gc()
+
+                image = Image.fromarray(x_sample)
+
+                if p.scripts is not None:
+                    pp = scripts.PostprocessImageArgs(image)
+                    p.scripts.postprocess_image(p, pp)
+                    image = pp.image
+
+                if p.color_corrections is not None and i < len(p.color_corrections):
+                    if opts.save and not p.do_not_save_samples and opts.save_images_before_color_correction:
+                        image_without_cc = apply_overlay(image, p.paste_to, i, p.overlay_images)
+                        images.save_image(image_without_cc, p.outpath_samples, "", seeds[i], prompts[i], opts.samples_format, info=infotext(n, i), p=p, suffix="-before-color-correction")
+                    image = apply_color_correction(p.color_corrections[i], image)
+
+                image = apply_overlay(image, p.paste_to, i, p.overlay_images)
+
+                if opts.samples_save and not p.do_not_save_samples:
+                    images.save_image(image, p.outpath_samples, "", seeds[i], prompts[i], opts.samples_format, info=infotext(n, i), p=p)
+
+                text = infotext(n, i)
+                infotexts.append(text)
+                if opts.enable_pnginfo:
+                    image.info["parameters"] = text
+                output_images.append(image)
+
+            del x_samples_ddim
+
+            devices.torch_gc()
+
+            state.nextjob()
+
+        p.color_corrections = None
+
+        index_of_first_image = 0
+        unwanted_grid_because_of_img_count = len(output_images) < 2 and opts.grid_only_if_multiple
+        if (opts.return_grid or opts.grid_save) and not p.do_not_save_grid and not unwanted_grid_because_of_img_count:
+            grid = images.image_grid(output_images, p.batch_size)
+
+            if opts.return_grid:
+                text = infotext()
+                infotexts.insert(0, text)
+                if opts.enable_pnginfo:
+                    grid.info["parameters"] = text
+                output_images.insert(0, grid)
+                index_of_first_image = 1
+
+            if opts.grid_save:
+                images.save_image(grid, p.outpath_grids, "grid", p.all_seeds[0], p.all_prompts[0], opts.grid_format, info=infotext(), short_filename=not opts.grid_extended_filename, p=p, grid=True)
+
+    if not p.disable_extra_networks:
+        extra_networks.deactivate(p, extra_network_data)
+
+    devices.torch_gc()
+
+    res = Processed(p, output_images, p.all_seeds[0], infotext(), comments="".join(["\n\n" + x for x in comments]), subseed=p.all_subseeds[0], index_of_first_image=index_of_first_image, infotexts=infotexts)
+
+    if p.scripts is not None:
+        p.scripts.postprocess(p, res)
+
+    return res
+
+
+def old_hires_fix_first_pass_dimensions(width, height):
+    """old algorithm for auto-calculating first pass size"""
+
+    desired_pixel_count = 512 * 512
+    actual_pixel_count = width * height
+    scale = math.sqrt(desired_pixel_count / actual_pixel_count)
+    width = math.ceil(scale * width / 64) * 64
+    height = math.ceil(scale * height / 64) * 64
+
+    return width, height
+
+
+class StableDiffusionProcessingTxt2Img(StableDiffusionProcessing):
+    sampler = None
+
+    def __init__(self, enable_hr: bool = False, denoising_strength: float = 0.75, firstphase_width: int = 0, firstphase_height: int = 0, hr_scale: float = 2.0, hr_upscaler: str = None, hr_second_pass_steps: int = 0, hr_resize_x: int = 0, hr_resize_y: int = 0, hr_sampler: str = '---', hr_prompt: str = '', hr_negative_prompt: str = '', **kwargs):
+        super().__init__(**kwargs)
+        self.enable_hr = enable_hr
+        self.denoising_strength = denoising_strength
+        self.hr_scale = hr_scale
+        self.hr_upscaler = hr_upscaler
+        self.hr_second_pass_steps = hr_second_pass_steps
+        self.hr_resize_x = hr_resize_x
+        self.hr_resize_y = hr_resize_y
+        self.hr_upscale_to_x = hr_resize_x
+        self.hr_upscale_to_y = hr_resize_y
+        self.hr_sampler = hr_sampler
+        self.hr_prompt = hr_prompt if hr_prompt != '' else ''
+        self.hr_negative_prompt = hr_negative_prompt if hr_negative_prompt != '' else ''
+        self.all_hr_prompts = None
+        self.all_hr_negative_prompts = None
+
+        if firstphase_width != 0 or firstphase_height != 0:
+            self.hr_upscale_to_x = self.width
+            self.hr_upscale_to_y = self.height
+            self.width = firstphase_width
+            self.height = firstphase_height
+
+        self.truncate_x = 0
+        self.truncate_y = 0
+        self.applied_old_hires_behavior_to = None
+
+    def init(self, all_prompts, all_seeds, all_subseeds):
+        if self.enable_hr:
+            if self.hr_sampler != '---':
+                self.extra_generation_params["Hires sampler"] = self.hr_sampler
+
+            if self.hr_prompt != '':
+                self.extra_generation_params["Hires prompt"] = f'({self.hr_prompt.replace(",", ";")})'
+                self.extra_generation_params["Hires negative prompt"] = f'({self.hr_negative_prompt.replace(",", ";")})'
+
+            if opts.use_old_hires_fix_width_height and self.applied_old_hires_behavior_to != (self.width, self.height):
+                self.hr_resize_x = self.width
+                self.hr_resize_y = self.height
+                self.hr_upscale_to_x = self.width
+                self.hr_upscale_to_y = self.height
+
+                self.width, self.height = old_hires_fix_first_pass_dimensions(self.width, self.height)
+                self.applied_old_hires_behavior_to = (self.width, self.height)
+
+            if self.hr_resize_x == 0 and self.hr_resize_y == 0:
+                self.extra_generation_params["Hires upscale"] = self.hr_scale
+                self.hr_upscale_to_x = int(self.width * self.hr_scale)
+                self.hr_upscale_to_y = int(self.height * self.hr_scale)
+            else:
+                self.extra_generation_params["Hires resize"] = f"{self.hr_resize_x}x{self.hr_resize_y}"
+
+                if self.hr_resize_y == 0:
+                    self.hr_upscale_to_x = self.hr_resize_x
+                    self.hr_upscale_to_y = self.hr_resize_x * self.height // self.width
+                elif self.hr_resize_x == 0:
+                    self.hr_upscale_to_x = self.hr_resize_y * self.width // self.height
+                    self.hr_upscale_to_y = self.hr_resize_y
+                else:
+                    target_w = self.hr_resize_x
+                    target_h = self.hr_resize_y
+                    src_ratio = self.width / self.height
+                    dst_ratio = self.hr_resize_x / self.hr_resize_y
+
+                    if src_ratio < dst_ratio:
+                        self.hr_upscale_to_x = self.hr_resize_x
+                        self.hr_upscale_to_y = self.hr_resize_x * self.height // self.width
+                    else:
+                        self.hr_upscale_to_x = self.hr_resize_y * self.width // self.height
+                        self.hr_upscale_to_y = self.hr_resize_y
+
+                    self.truncate_x = (self.hr_upscale_to_x - target_w) // opt_f
+                    self.truncate_y = (self.hr_upscale_to_y - target_h) // opt_f
+
+            # special case: the user has chosen to do nothing
+            if self.hr_upscale_to_x == self.width and self.hr_upscale_to_y == self.height:
+                self.enable_hr = False
+                self.denoising_strength = None
+                self.extra_generation_params.pop("Hires upscale", None)
+                self.extra_generation_params.pop("Hires resize", None)
+                return
+
+            if not state.processing_has_refined_job_count:
+                if state.job_count == -1:
+                    state.job_count = self.n_iter
+
+                shared.total_tqdm.updateTotal((self.steps + (self.hr_second_pass_steps or self.steps)) * state.job_count)
+                state.job_count = state.job_count * 2
+                state.processing_has_refined_job_count = True
+
+            if self.hr_second_pass_steps:
+                self.extra_generation_params["Hires steps"] = self.hr_second_pass_steps
+
+            if self.hr_upscaler is not None:
+                self.extra_generation_params["Hires upscaler"] = self.hr_upscaler
+
+    def sample(self, conditioning, unconditional_conditioning, seeds, subseeds, subseed_strength, prompts, hr_conditioning=None, hr_unconditional_conditioning=None):
+        self.sampler = sd_samplers.create_sampler(self.sampler_name, self.sd_model)
+
+        latent_scale_mode = shared.latent_upscale_modes.get(self.hr_upscaler, None) if self.hr_upscaler is not None else shared.latent_upscale_modes.get(shared.latent_upscale_default_mode, "nearest")
+        if self.enable_hr and latent_scale_mode is None:
+            assert len([x for x in shared.sd_upscalers if x.name == self.hr_upscaler]) > 0, f"could not find upscaler named {self.hr_upscaler}"
+
+        x = create_random_tensors([opt_C, self.height // opt_f, self.width // opt_f], seeds=seeds, subseeds=subseeds, subseed_strength=self.subseed_strength, seed_resize_from_h=self.seed_resize_from_h, seed_resize_from_w=self.seed_resize_from_w, p=self)
+        samples = self.sampler.sample(self, x, conditioning, unconditional_conditioning, image_conditioning=self.txt2img_image_conditioning(x))
+
+        if not self.enable_hr:
+            return samples
+
+        target_width = self.hr_upscale_to_x
+        target_height = self.hr_upscale_to_y
+
+        def save_intermediate(image, index):
+            """saves image before applying hires fix, if enabled in options; takes as an argument either an image or batch with latent space images"""
+
+            if not opts.save or self.do_not_save_samples or not opts.save_images_before_highres_fix:
+                return
+
+            if not isinstance(image, Image.Image):
+                image = sd_samplers.sample_to_image(image, index, approximation=0)
+
+            info = create_infotext(self, self.all_prompts, self.all_seeds, self.all_subseeds, [], iteration=self.iteration, position_in_batch=index)
+            images.save_image(image, self.outpath_samples, "", seeds[index], prompts[index], opts.samples_format, info=info, suffix="-before-highres-fix")
+
+        if latent_scale_mode is not None:
+            for i in range(samples.shape[0]):
+                save_intermediate(samples, i)
+
+            samples = torch.nn.functional.interpolate(samples, size=(target_height // opt_f, target_width // opt_f), mode=latent_scale_mode["mode"], antialias=latent_scale_mode["antialias"])
+
+            # Avoid making the inpainting conditioning unless necessary as
+            # this does need some extra compute to decode / encode the image again.
+            if getattr(self, "inpainting_mask_weight", shared.opts.inpainting_mask_weight) < 1.0:
+                image_conditioning = self.img2img_image_conditioning(decode_first_stage(self.sd_model, samples), samples)
+            else:
+                image_conditioning = self.txt2img_image_conditioning(samples)
+        else:
+            decoded_samples = decode_first_stage(self.sd_model, samples)
+            lowres_samples = torch.clamp((decoded_samples + 1.0) / 2.0, min=0.0, max=1.0)
+
+            batch_images = []
+            for i, x_sample in enumerate(lowres_samples):
+                x_sample = 255. * np.moveaxis(x_sample.cpu().numpy(), 0, 2)
+                x_sample = x_sample.astype(np.uint8)
+                image = Image.fromarray(x_sample)
+
+                save_intermediate(image, i)
+
+                image = images.resize_image(0, image, target_width, target_height, upscaler_name=self.hr_upscaler)
+                image = np.array(image).astype(np.float32) / 255.0
+                image = np.moveaxis(image, 2, 0)
+                batch_images.append(image)
+
+            decoded_samples = torch.from_numpy(np.array(batch_images))
+            decoded_samples = decoded_samples.to(shared.device)
+            decoded_samples = 2. * decoded_samples - 1.
+
+            samples = self.sd_model.get_first_stage_encoding(self.sd_model.encode_first_stage(decoded_samples))
+
+            image_conditioning = self.img2img_image_conditioning(decoded_samples, samples)
+
+        shared.state.nextjob()
+
+        img2img_sampler_name = self.sampler_name if self.sampler_name != 'PLMS' else 'DDIM'  # PLMS does not support img2img so we just silently switch ot DDIM
+
+        if self.hr_sampler == '---':
+            pass
+        else:
+            img2img_sampler_name = self.hr_sampler
+
+        self.sampler = sd_samplers.create_sampler(img2img_sampler_name, self.sd_model)
+
+        samples = samples[:, :, self.truncate_y//2:samples.shape[2]-(self.truncate_y+1)//2, self.truncate_x//2:samples.shape[3]-(self.truncate_x+1)//2]
+
+        noise = create_random_tensors(samples.shape[1:], seeds=seeds, subseeds=subseeds, subseed_strength=subseed_strength, p=self)
+
+        # GC now before running the next img2img to prevent running out of memory
+        x = None
+        devices.torch_gc()
+
+        samples = self.sampler.sample_img2img(self, samples, noise, hr_conditioning, hr_unconditional_conditioning, steps=self.hr_second_pass_steps or self.steps, image_conditioning=image_conditioning)
+
+        return samples
+
+
+class StableDiffusionProcessingImg2Img(StableDiffusionProcessing):
+    sampler = None
+
+    def __init__(self, init_images: list = None, resize_mode: int = 0, denoising_strength: float = 0.75, image_cfg_scale: float = None, mask: Any = None, mask_blur: int = 4, inpainting_fill: int = 0, inpaint_full_res: bool = True, inpaint_full_res_padding: int = 0, inpainting_mask_invert: int = 0, initial_noise_multiplier: float = None, **kwargs):
+        super().__init__(**kwargs)
+
+        self.init_images = init_images
+        self.resize_mode: int = resize_mode
+        self.denoising_strength: float = denoising_strength
+        self.image_cfg_scale: float = image_cfg_scale if shared.sd_model.cond_stage_key == "edit" else None
+        self.init_latent = None
+        self.image_mask = mask
+        self.latent_mask = None
+        self.mask_for_overlay = None
+        self.mask_blur = mask_blur
+        self.inpainting_fill = inpainting_fill
+        self.inpaint_full_res = inpaint_full_res
+        self.inpaint_full_res_padding = inpaint_full_res_padding
+        self.inpainting_mask_invert = inpainting_mask_invert
+        self.initial_noise_multiplier = opts.initial_noise_multiplier if initial_noise_multiplier is None else initial_noise_multiplier
+        self.mask = None
+        self.nmask = None
+        self.image_conditioning = None
+
+    def init(self, all_prompts, all_seeds, all_subseeds):
+        self.sampler = sd_samplers.create_sampler(self.sampler_name, self.sd_model)
+        crop_region = None
+
+        image_mask = self.image_mask
+
+        if image_mask is not None:
+            image_mask = image_mask.convert('L')
+
+            if self.inpainting_mask_invert:
+                image_mask = ImageOps.invert(image_mask)
+
+            if self.mask_blur > 0:
+                image_mask = image_mask.filter(ImageFilter.GaussianBlur(self.mask_blur))
+
+            if self.inpaint_full_res:
+                self.mask_for_overlay = image_mask
+                mask = image_mask.convert('L')
+                crop_region = masking.get_crop_region(np.array(mask), self.inpaint_full_res_padding)
+                crop_region = masking.expand_crop_region(crop_region, self.width, self.height, mask.width, mask.height)
+                x1, y1, x2, y2 = crop_region
+
+                mask = mask.crop(crop_region)
+                image_mask = images.resize_image(2, mask, self.width, self.height)
+                self.paste_to = (x1, y1, x2-x1, y2-y1)
+            else:
+                image_mask = images.resize_image(self.resize_mode, image_mask, self.width, self.height)
+                np_mask = np.array(image_mask)
+                np_mask = np.clip((np_mask.astype(np.float32)) * 2, 0, 255).astype(np.uint8)
+                self.mask_for_overlay = Image.fromarray(np_mask)
+
+            self.overlay_images = []
+
+        latent_mask = self.latent_mask if self.latent_mask is not None else image_mask
+
+        add_color_corrections = opts.img2img_color_correction and self.color_corrections is None
+        if add_color_corrections:
+            self.color_corrections = []
+        imgs = []
+        for img in self.init_images:
+            image = images.flatten(img, opts.img2img_background_color)
+
+            if crop_region is None and self.resize_mode != 3:
+                image = images.resize_image(self.resize_mode, image, self.width, self.height)
+
+            if image_mask is not None:
+                image_masked = Image.new('RGBa', (image.width, image.height))
+                image_masked.paste(image.convert("RGBA").convert("RGBa"), mask=ImageOps.invert(self.mask_for_overlay.convert('L')))
+
+                self.overlay_images.append(image_masked.convert('RGBA'))
+
+            # crop_region is not None if we are doing inpaint full res
+            if crop_region is not None:
+                image = image.crop(crop_region)
+                image = images.resize_image(2, image, self.width, self.height)
+
+            if image_mask is not None:
+                if self.inpainting_fill != 1:
+                    image = masking.fill(image, latent_mask)
+
+            if add_color_corrections:
+                self.color_corrections.append(setup_color_correction(image))
+
+            image = np.array(image).astype(np.float32) / 255.0
+            image = np.moveaxis(image, 2, 0)
+
+            imgs.append(image)
+
+        if len(imgs) == 1:
+            batch_images = np.expand_dims(imgs[0], axis=0).repeat(self.batch_size, axis=0)
+            if self.overlay_images is not None:
+                self.overlay_images = self.overlay_images * self.batch_size
+
+            if self.color_corrections is not None and len(self.color_corrections) == 1:
+                self.color_corrections = self.color_corrections * self.batch_size
+
+        elif len(imgs) <= self.batch_size:
+            self.batch_size = len(imgs)
+            batch_images = np.array(imgs)
+        else:
+            raise RuntimeError(f"bad number of images passed: {len(imgs)}; expecting {self.batch_size} or less")
+
+        image = torch.from_numpy(batch_images)
+        image = 2. * image - 1.
+        image = image.to(shared.device)
+
+        self.init_latent = self.sd_model.get_first_stage_encoding(self.sd_model.encode_first_stage(image))
+
+        if self.resize_mode == 3:
+            self.init_latent = torch.nn.functional.interpolate(self.init_latent, size=(self.height // opt_f, self.width // opt_f), mode="bilinear")
+
+        if image_mask is not None:
+            init_mask = latent_mask
+            latmask = init_mask.convert('RGB').resize((self.init_latent.shape[3], self.init_latent.shape[2]))
+            latmask = np.moveaxis(np.array(latmask, dtype=np.float32), 2, 0) / 255
+            latmask = latmask[0]
+            latmask = np.around(latmask)
+            latmask = np.tile(latmask[None], (4, 1, 1))
+
+            self.mask = torch.asarray(1.0 - latmask).to(shared.device).type(self.sd_model.dtype)
+            self.nmask = torch.asarray(latmask).to(shared.device).type(self.sd_model.dtype)
+
+            # this needs to be fixed to be done in sample() using actual seeds for batches
+            if self.inpainting_fill == 2:
+                self.init_latent = self.init_latent * self.mask + create_random_tensors(self.init_latent.shape[1:], all_seeds[0:self.init_latent.shape[0]]) * self.nmask
+            elif self.inpainting_fill == 3:
+                self.init_latent = self.init_latent * self.mask
+
+        self.image_conditioning = self.img2img_image_conditioning(image, self.init_latent, image_mask)
+
+    def sample(self, conditioning, unconditional_conditioning, seeds, subseeds, subseed_strength, prompts):
+        x = create_random_tensors([opt_C, self.height // opt_f, self.width // opt_f], seeds=seeds, subseeds=subseeds, subseed_strength=self.subseed_strength, seed_resize_from_h=self.seed_resize_from_h, seed_resize_from_w=self.seed_resize_from_w, p=self)
+
+        if self.initial_noise_multiplier != 1.0:
+            self.extra_generation_params["Noise multiplier"] = self.initial_noise_multiplier
+            x *= self.initial_noise_multiplier
+
+        samples = self.sampler.sample_img2img(self, self.init_latent, x, conditioning, unconditional_conditioning, image_conditioning=self.image_conditioning)
+
+        if self.mask is not None:
+            samples = samples * self.nmask + self.init_latent * self.mask
+
+        del x
+        devices.torch_gc()
+
+        return samples